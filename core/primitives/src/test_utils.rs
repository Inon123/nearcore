--- conflicted
+++ resolved
@@ -443,8 +443,6 @@
         }
     }
 
-<<<<<<< HEAD
-=======
     pub fn as_failure(self) -> Option<TxExecutionError> {
         match self {
             FinalExecutionStatus::Failure(failure) => Some(failure),
@@ -452,7 +450,6 @@
         }
     }
 
->>>>>>> f8cdfa34
     pub fn as_success_decoded(self) -> Option<Vec<u8>> {
         self.as_success().and_then(|value| from_base64(&value).ok())
     }
