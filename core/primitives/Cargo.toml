[package]
name = "near-primitives"
version = "0.1.0"
authors = ["Near Inc <hello@nearprotocol.com>"]
edition = "2018"

[dependencies]
regex = "1"
bs58 = "0.3"
base64 = "0.11"
byteorder = "1.3"
chrono = { version = "0.4.4", features = ["serde"] }
derive_more = "0.99.3"
easy-ext = "0.2"
<<<<<<< HEAD
sha2 = ">=0.8,<0.10"
lazy_static = "1.4"
=======
sha2 = "0.8"
>>>>>>> f8cdfa34
serde = { version = "1", features = ["derive"] }
serde_json = "1"
smart-default = "0.6"
validator = "0.10"
validator_derive = "0.10"
rand = "0.7"
reed-solomon-erasure = "4"
jemallocator = { version = "0.3", optional = true }
hex = "0.4"
num-rational = "0.2.4"
primitive-types = { version = "0.7", default-features = false }
lazy_static = "1.4"

borsh = "0.7.1"

near-crypto = { path = "../crypto" }
near-vm-errors = { path = "../../runtime/near-vm-errors" }
near-rpc-error-macro = { path = "../../tools/rpctypegen/macro" }

[features]
default = ["jemallocator"]
dump_errors_schema = ["near-rpc-error-macro/dump_errors_schema"]
protocol_feature_forward_chunk_parts = []
protocol_feature_evm = []
nightly_protocol_features = ["nightly_protocol", "protocol_feature_forward_chunk_parts"]
nightly_protocol = []


[dev-dependencies]
bencher = "0.1.5"

[package.metadata.cargo-udeps.ignore]
normal = ["jemallocator"]

[[bench]]
name = "serialization"
harness = false<|MERGE_RESOLUTION|>--- conflicted
+++ resolved
@@ -12,12 +12,7 @@
 chrono = { version = "0.4.4", features = ["serde"] }
 derive_more = "0.99.3"
 easy-ext = "0.2"
-<<<<<<< HEAD
 sha2 = ">=0.8,<0.10"
-lazy_static = "1.4"
-=======
-sha2 = "0.8"
->>>>>>> f8cdfa34
 serde = { version = "1", features = ["derive"] }
 serde_json = "1"
 smart-default = "0.6"
