--- conflicted
+++ resolved
@@ -143,12 +143,8 @@
                         continue;
                     }
                     None => {
-<<<<<<< HEAD
-                        metrics::SHARD_CACHE_POP_MISSES.with_label_values(&metrics_labels).inc();
+                        self.metrics.shard_cache_pop_misses.inc();
                         continue;
-=======
-                        self.metrics.shard_cache_pop_misses.inc();
->>>>>>> 1a270883
                     }
                 },
                 None => {}
