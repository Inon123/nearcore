//! FlatStorage is created as an additional representation of the state alongside with Tries.
//! It simply stores a mapping for all key value pairs stored in our Tries (leaves of the trie)
//! It is used for fast key value look up in the state. Reading a single key/value in trie
//! requires traversing the trie from the root, loading many nodes from the database. In flat storage,
//! we store a mapping from keys to value references so that key value lookup will only require two
//! db accesses - one to get value reference, one to get the value itself. In fact, in the case of small
//! values, flat storage only needs one read, because value will be stored in the mapping instead of
//! value ref.
//!
//! The main challenge in the flat storage implementation is that we need to able to handle forks,
//! so the flat storage API must support key value lookups for different blocks.
//! To achieve that, we store the key value pairs of the state on a block (head of the flat storage)
//! on disk and also store the change deltas for some other blocks in memory. With these deltas,
//! we can perform lookups for the other blocks. See comments in `FlatStorageState` to see
//! which block should be the head of flat storage and which other blocks do flat storage support.
//!
//! This file contains the implementation of FlatStorage. It has three essential structs.
//!
//! `FlatState`: this provides an interface to get value or value references from flat storage. This
//!              is the struct that will be stored as part of Trie. All trie reads will be directed
//!              to the flat state.
//! `FlatStateFactory`: this is to construct flat state.
//! `FlatStorageState`: this stores some information about the state of the flat storage itself,
//!                     for example, all block deltas that are stored in flat storage and a representation
//!                     of the chain formed by these blocks (because we can't access ChainStore
//!                     inside flat storage).

#[allow(unused)]
const POISONED_LOCK_ERR: &str = "The lock was poisoned.";
const BORSH_ERR: &str = "Borsh cannot fail";

#[derive(strum::AsRefStr, Debug, PartialEq, Eq)]
pub enum FlatStorageError {
    /// This means we can't find a path from `flat_head` to the block. Includes `flat_head` hash and block hash,
    /// respectively.
    BlockNotSupported((CryptoHash, CryptoHash)),
    StorageInternalError,
}

impl From<FlatStorageError> for StorageError {
    fn from(err: FlatStorageError) -> Self {
        match err {
            FlatStorageError::BlockNotSupported((head_hash, block_hash)) => {
                StorageError::FlatStorageError(format!(
                    "FlatStorage with head {:?} does not support this block {:?}",
                    head_hash, block_hash
                ))
            }
            FlatStorageError::StorageInternalError => StorageError::StorageInternalError,
        }
    }
}

#[cfg(feature = "protocol_feature_flat_state")]
mod imp {
    use crate::flat_state::{store_helper, FlatStorageState, POISONED_LOCK_ERR};
    use near_primitives::errors::StorageError;
    use near_primitives::hash::CryptoHash;
    use near_primitives::shard_layout::ShardLayout;
    use near_primitives::state::ValueRef;
    use near_primitives::types::ShardId;
    use std::collections::HashMap;
    use std::sync::{Arc, Mutex};
    use tracing::debug;

    use crate::{Store, StoreUpdate};

    /// Struct for getting value references from the flat storage, corresponding
    /// to some block defined in `blocks_to_head`.
    ///
    /// The main interface is the `get_ref` method, which is called in `Trie::get`
    /// and `Trie::get_ref` because they are the same for each shard and they are
    /// requested only once during applying chunk.
    // TODO (#7327): lock flat state when `get_ref` is called or head is being updated. Otherwise, `apply_chunks` and
    // `postprocess_block` parallel execution may corrupt the state.
    #[derive(Clone)]
    pub struct FlatState {
        /// Used to access flat state stored at the head of flat storage.
        /// It should store all trie keys and values/value refs for the state on top of
        /// flat_storage_state.head, except for delayed receipt keys.
        #[allow(unused)]
        store: Store,
        /// Block hash on top of which `FlatState` will return `ValueRef`s.
        block_hash: CryptoHash,
        /// In-memory cache for the key value pairs stored on disk.
        #[allow(unused)]
        cache: FlatStateCache,
        /// Stores the state of the flat storage, for example, where the head is at and which
        /// blocks' state are stored in flat storage.
        #[allow(unused)]
        flat_storage_state: FlatStorageState,
    }

    #[derive(Clone)]
    pub struct FlatStateCache {
        // TODO: add implementation
    }

    impl FlatState {
        pub fn new(
            store: Store,
            block_hash: CryptoHash,
            cache: FlatStateCache,
            flat_storage_state: FlatStorageState,
        ) -> Self {
            Self { store, block_hash, cache, flat_storage_state }
        }
        /// Returns value reference using raw trie key, taken from the state
        /// corresponding to block hash for which `FlatState` was created.
        ///
        /// To avoid duplication, we don't store values themselves in flat state,
        /// they are stored in `DBCol::State`. Also the separation is done so we
        /// could charge users for the value length before loading the value.
        // TODO (#7327): consider inlining small values, so we could use only one db access.
        pub fn get_ref(&self, key: &[u8]) -> Result<Option<ValueRef>, crate::StorageError> {
            self.flat_storage_state.get_ref(&self.block_hash, key)
        }
    }

    /// `FlatStateFactory` provides a way to construct new flat state to pass to new tries.
    /// It is owned by NightshadeRuntime, and thus can be owned by multiple threads, so the implementation
    /// must be thread safe.
    #[derive(Clone)]
    pub struct FlatStateFactory(Arc<FlatStateFactoryInner>);

    pub struct FlatStateFactoryInner {
        store: Store,
        caches: Mutex<HashMap<ShardId, FlatStateCache>>,
        /// Here we store the flat_storage_state per shard. The reason why we don't use the same
        /// FlatStorageState for all shards is that there are two modes of block processing,
        /// normal block processing and block catchups. Since these are performed on different range
        /// of blocks, we need flat storage to be able to support different range of blocks
        /// on different shards. So we simply store a different state for each shard.
        /// This may cause some overhead because the data like shards that the node is processing for
        /// this epoch can share the same `head` and `tail`, similar for shards for the next epoch,
        /// but such overhead is negligible comparing the delta sizes, so we think it's ok.
        flat_storage_states: Mutex<HashMap<ShardId, FlatStorageState>>,
    }

    impl FlatStateFactory {
        pub fn new(store: Store) -> Self {
            Self(Arc::new(FlatStateFactoryInner {
                store,
                caches: Default::default(),
                flat_storage_states: Default::default(),
            }))
        }

        /// When a node starts from an empty database, this function must be called to ensure
        /// information such as flat head is set up correctly in the database.
        /// Note that this function is different from `add_flat_storage_state_for_shard`,
        /// it must be called before `add_flat_storage_state_for_shard` if the node starts from
        /// an empty database.
        pub fn set_flat_storage_state_for_genesis(
            &self,
            store_update: &mut StoreUpdate,
            shard_id: ShardId,
            genesis_block: &CryptoHash,
        ) {
            let flat_storage_states = self.0.flat_storage_states.lock().expect(POISONED_LOCK_ERR);
            assert!(!flat_storage_states.contains_key(&shard_id));
            store_helper::set_flat_head(store_update, shard_id, genesis_block);
        }

        /// Add a flat storage state for shard `shard_id`. The function also checks that
        /// the shard's flat storage state hasn't been set before, otherwise it panics.
        /// TODO (#7327): this behavior may change when we implement support for state sync
        /// and resharding.
        pub fn add_flat_storage_state_for_shard(
            &self,
            shard_id: ShardId,
            flat_storage_state: FlatStorageState,
        ) {
            let mut flat_storage_states =
                self.0.flat_storage_states.lock().expect(POISONED_LOCK_ERR);
            let original_value = flat_storage_states.insert(shard_id, flat_storage_state);
            // TODO (#7327): maybe we should propagate the error instead of assert here
            // assert is fine now because this function is only called at construction time, but we
            // will need to be more careful when we want to implement flat storage for resharding
            assert!(original_value.is_none());
        }

        /// Creates `FlatState` to access state for `shard_id` and block `block_hash`. Note that
        /// the state includes changes by the block `block_hash`.
        /// `block_hash`: only create FlatState if it is not None. This is a hack we have temporarily
        ///               to not introduce too many changes in the trie interface.
        /// `is_view`: whether this flat state is used for view client. We use a separate set of caches
        ///            for flat state for client vs view client. For now, we don't support flat state
        ///            for view client, so we simply return None if `is_view` is True.
        /// TODO (#7327): take block_hash as CryptoHash instead of Option<CryptoHash>
        /// TODO (#7327): implement support for view_client
        pub fn new_flat_state_for_shard(
            &self,
            shard_id: ShardId,
            block_hash: Option<CryptoHash>,
            is_view: bool,
        ) -> Option<FlatState> {
            let block_hash = match block_hash {
                Some(block_hash) => block_hash,
                None => {
                    return None;
                }
            };

            if is_view {
                // TODO (#7327): Technically, like TrieCache, we should have a separate set of caches for Client and
                // ViewClient. Right now, we can get by by not enabling flat state for view trie
                None
            } else {
                let cache = {
                    let mut caches = self.0.caches.lock().expect(POISONED_LOCK_ERR);
                    caches.entry(shard_id).or_insert_with(|| FlatStateCache {}).clone()
                };
                let flat_storage_state = {
                    let flat_storage_states =
                        self.0.flat_storage_states.lock().expect(POISONED_LOCK_ERR);
                    // It is possible that flat storage state does not exist yet because it is being created in
                    // background.
                    match flat_storage_states.get(&shard_id) {
                        Some(flat_storage_state) => flat_storage_state.clone(),
                        None => {
                            debug!(target: "chain", "FlatStorageState is not ready");
                            return None;
                        }
                    }
                };
                Some(FlatState::new(self.0.store.clone(), block_hash, cache, flat_storage_state))
            }
        }

        // TODO (#7327): change the function signature to Result<FlatStorageState, Error> when
        // we stabilize feature protocol_feature_flat_state. We use option now to return None when
        // the feature is not enabled. Ideally, it should return an error because it is problematic
        // if the flat storage state does not exist
        pub fn get_flat_storage_state_for_shard(
            &self,
            shard_id: ShardId,
        ) -> Option<FlatStorageState> {
            let flat_storage_states = self.0.flat_storage_states.lock().expect(POISONED_LOCK_ERR);
            flat_storage_states.get(&shard_id).cloned()
        }

        pub fn remove_flat_storage_state_for_shard(
            &self,
            shard_id: ShardId,
            shard_layout: ShardLayout,
        ) -> Result<(), StorageError> {
            let mut flat_storage_states =
                self.0.flat_storage_states.lock().expect(POISONED_LOCK_ERR);

            match flat_storage_states.remove(&shard_id) {
                None => {}
                Some(flat_storage_state) => {
                    flat_storage_state.clear_state(shard_layout)?;
                }
            }

            Ok(())
        }
    }
}

#[cfg(not(feature = "protocol_feature_flat_state"))]
mod imp {
    use crate::flat_state::FlatStorageState;
    use crate::{Store, StoreUpdate};
    use near_primitives::errors::StorageError;
    use near_primitives::hash::CryptoHash;
    use near_primitives::shard_layout::ShardLayout;
    use near_primitives::types::ShardId;

    /// Since this has no variants it can never be instantiated.
    ///
    /// To use flat state enable `protocol_feature_flat_state` cargo feature.
    #[derive(Clone)]
    pub enum FlatState {}

    impl FlatState {
        pub fn get_ref(&self, _key: &[u8]) -> ! {
            match *self {}
        }
    }

    #[derive(Clone)]
    pub struct FlatStateFactory {}

    impl FlatStateFactory {
        pub fn new(_store: Store) -> Self {
            Self {}
        }

        pub fn new_flat_state_for_shard(
            &self,
            _shard_id: ShardId,
            _block_hash: Option<CryptoHash>,
            _is_view: bool,
        ) -> Option<FlatState> {
            None
        }

        pub fn get_flat_storage_state_for_shard(
            &self,
            _shard_id: ShardId,
        ) -> Option<FlatStorageState> {
            None
        }

        pub fn add_flat_storage_state_for_shard(
            &self,
            _shard_id: ShardId,
            _flat_storage_state: FlatStorageState,
        ) {
        }

        pub fn remove_flat_storage_state_for_shard(
            &self,
            _shard_id: ShardId,
            _shard_layout: ShardLayout,
        ) -> Result<(), StorageError> {
            Ok(())
        }

        pub fn set_flat_storage_state_for_genesis(
            &self,
            _store_update: &mut StoreUpdate,
            _shard_id: ShardId,
            _genesis_block: &CryptoHash,
        ) {
        }
    }
}

use borsh::{BorshDeserialize, BorshSerialize};

use crate::{metrics, CryptoHash, Store, StoreUpdate};
pub use imp::{FlatState, FlatStateFactory};
use near_primitives::state::ValueRef;
use near_primitives::types::{BlockHeight, RawStateChangesWithTrieKey, ShardId};
use std::collections::{HashMap, HashSet};
use std::io::Read;

#[derive(BorshSerialize, BorshDeserialize)]
pub struct KeyForFlatStateDelta {
    pub shard_id: ShardId,
    pub block_hash: CryptoHash,
}

pub struct NewKeyForFlatStateDelta {
    pub shard_id: ShardId,
    pub block_hash: CryptoHash,
    pub key: Vec<u8>,
}

impl NewKeyForFlatStateDelta {
    #[allow(unused)]
    fn db_prefix(shard_id: ShardId, block_hash: CryptoHash) -> Vec<u8> {
        let mut out = Vec::new();
        out.extend(shard_id.to_be_bytes());
        out.extend(block_hash.as_bytes());
        out
    }

    #[allow(unused)]
    fn encode(&self) -> Vec<u8> {
        let mut out = Vec::new();
        out.extend(self.shard_id.to_be_bytes());
        out.extend(self.block_hash.as_bytes());
        out.extend(&self.key);
        out
    }

    #[allow(unused)]
    fn decode(mut bytes: &[u8]) -> Result<Self, std::io::Error> {
        let shard_id = bytes.read_u64::<BigEndian>()?;
        let mut arr = [0; 32];
        bytes.read_exact(&mut arr)?;
        let block_hash = CryptoHash(arr);
        let mut key = Vec::new();
        bytes.read_to_end(&mut key)?;
        Ok(NewKeyForFlatStateDelta { shard_id, block_hash, key })
    }
}

/// Delta of the state for some shard and block, stores mapping from keys to value refs or None, if key was removed in
/// this block.
#[derive(BorshSerialize, BorshDeserialize, Clone, Default, Debug, PartialEq, Eq)]
pub struct FlatStateDelta(HashMap<Vec<u8>, Option<ValueRef>>);

impl<const N: usize> From<[(Vec<u8>, Option<ValueRef>); N]> for FlatStateDelta {
    fn from(arr: [(Vec<u8>, Option<ValueRef>); N]) -> Self {
        Self(HashMap::from(arr))
    }
}

impl FlatStateDelta {
    /// Assumed number of bytes used to store an entry in the cache.
    ///
    /// Based on 36 bytes for `ValueRef` + guessed overhead of 24 bytes for `Vec` and `HashMap`.
    pub(crate) const PER_ENTRY_OVERHEAD: u64 = 60;

    /// Returns `Some(Option<ValueRef>)` from delta for the given key. If key is not present, returns None.
    pub fn get(&self, key: &[u8]) -> Option<Option<ValueRef>> {
        self.0.get(key).cloned()
    }

    /// Inserts a key-value pair to delta.
    pub fn insert(&mut self, key: Vec<u8>, value: Option<ValueRef>) -> Option<Option<ValueRef>> {
        self.0.insert(key, value)
    }

    pub fn len(&self) -> usize {
        self.0.len()
    }

    fn total_size(&self) -> u64 {
        self.0.keys().map(|key| key.len() as u64 + Self::PER_ENTRY_OVERHEAD).sum()
    }

    /// Merge two deltas. Values from `other` should override values from `self`.
    pub fn merge(&mut self, other: &Self) {
        self.0.extend(other.0.iter().map(|(k, v)| (k.clone(), v.clone())))
    }

    /// Creates delta using raw state changes for some block.
    pub fn from_state_changes(changes: &[RawStateChangesWithTrieKey]) -> Self {
        let mut delta = HashMap::new();
        for change in changes.iter() {
            let key = change.trie_key.to_vec();
            if near_primitives::state_record::is_delayed_receipt_key(&key) {
                continue;
            }

            // `RawStateChangesWithTrieKey` stores all sequential changes for a key within a chunk, so it is sufficient
            // to take only the last change.
            let last_change = &change
                .changes
                .last()
                .expect("Committed entry should have at least one change")
                .data;
            match last_change {
                Some(value) => {
                    delta.insert(key, Some(near_primitives::state::ValueRef::new(value)))
                }
                None => delta.insert(key, None),
            };
        }
        Self(delta)
    }

    /// Applies delta to the flat state.
    #[cfg(feature = "protocol_feature_flat_state")]
    pub fn apply_to_flat_state(self, store_update: &mut StoreUpdate) {
        for (key, value) in self.0.into_iter() {
            store_helper::set_ref(store_update, key, value).expect(BORSH_ERR);
        }
    }

    #[cfg(not(feature = "protocol_feature_flat_state"))]
    pub fn apply_to_flat_state(self, _store_update: &mut StoreUpdate) {}

    #[cfg(feature = "protocol_feature_flat_state")]
    pub fn save(
        &self,
        shard_id: ShardId,
        block_hash: CryptoHash,
        store_update: &mut StoreUpdate,
    ) -> Result<(), FlatStorageError> {
        for (key, value) in self.0.iter() {
            let item_key = NewKeyForFlatStateDelta { shard_id, block_hash, key: key.clone() };
            let bytes = item_key.encode();
            store_update
                .set_ser(crate::DBCol::FlatStateDeltas, &bytes, value)
                .map_err(|_| FlatStorageError::StorageInternalError)?;
        }
        Ok(())
    }

    #[cfg(not(feature = "protocol_feature_flat_state"))]
    pub fn save(
        &self,
        _shard_id: ShardId,
        _block_hash: CryptoHash,
        _store_update: &mut StoreUpdate,
    ) -> Result<(), FlatStorageError> {
        Err(FlatStorageError::StorageInternalError)
    }
}

use byteorder::{BigEndian, ReadBytesExt};
use near_o11y::metrics::IntGauge;
use near_primitives::errors::StorageError;
#[cfg(feature = "protocol_feature_flat_state")]
use near_primitives::shard_layout::account_id_to_shard_id;
use near_primitives::shard_layout::ShardLayout;
#[cfg(feature = "protocol_feature_flat_state")]
use near_primitives::trie_key::trie_key_parsers::parse_account_id_from_raw_key;
use std::sync::{Arc, RwLock};
#[cfg(feature = "protocol_feature_flat_state")]
use tracing::info;

/// FlatStorageState stores information on which blocks flat storage current supports key lookups on.
/// Note that this struct is shared by multiple threads, the chain thread, threads that apply chunks,
/// and view client, so the implementation here must be thread safe and must have interior mutability,
/// thus all methods in this class are with &self instead of &mut self.
#[derive(Clone)]
pub struct FlatStorageState(Arc<RwLock<FlatStorageStateInner>>);

/// Max number of blocks that flat storage can keep
/// FlatStorage will only support blocks at height [tail_height, tail_height + FLAT_STORAGE_MAX_BLOCKS).
/// Since there is at most one block at each height, flat storage will keep at most FLAT_STORAGE_MAX_BLOCKS
/// of block deltas in memory.
#[allow(unused)]
const FLAT_STORAGE_MAX_BLOCKS: u64 = 16;

#[derive(BorshSerialize, BorshDeserialize, Clone, PartialEq, Eq)]
pub struct BlockInfo {
    pub hash: CryptoHash,
    pub height: BlockHeight,
    pub prev_hash: CryptoHash,
}

// FlatStorageState need to support concurrent access and be consistent if node crashes or restarts,
// so we make sure to keep the following invariants in our implementation.
// - `flat_head` is stored on disk. The value of flat_head in memory and on disk should always
//   be consistent with the flat state stored in `DbCol::FlatState` on disk. This means, updates to
//   these values much be atomic from the outside.
// - `blocks` and `deltas` store the same set of blocks, except that `flat_head` is in `blocks`,
//     but not in `deltas`. For any block in `blocks`, `flat_head`
//    must be on the same chain as the block and all blocks between `flat_head` and the block must
//    also be in `blocks`.
// - All deltas in `deltas` are stored on disk. And if a block is accepted by chain, its deltas
//   must be stored on disk as well, if the block is children of `flat_head`.
//   This makes sure that when a node restarts, FlatStorageState can load deltas for all blocks
//   after the `flat_head` block successfully.
struct FlatStorageStateInner {
    #[allow(unused)]
    store: Store,
    /// Id of the shard which state is accessed by this flat storage.
    #[allow(unused)]
    shard_id: ShardId,
    /// The block for which we store the key value pairs of the state after it is applied.
    /// For non catchup mode, it should be the last final block.
    #[allow(unused)]
    flat_head: CryptoHash,
    /// Stores some information for all blocks supported by flat storage, this is used for finding
    /// paths between the root block and a target block
    #[allow(unused)]
    blocks: HashMap<CryptoHash, BlockInfo>,
    /// State deltas for all blocks supported by this flat storage.
    /// All these deltas here are stored on disk too.
    #[allow(unused)]
    deltas: HashMap<CryptoHash, Arc<FlatStateDelta>>,
    #[allow(unused)]
    metrics: FlatStorageMetrics,
}

struct FlatStorageMetrics {
    flat_head_height: IntGauge,
    cached_blocks: IntGauge,
    cached_deltas: IntGauge,
    cached_deltas_num_items: IntGauge,
    cached_deltas_size: IntGauge,
    #[allow(unused)]
    distance_to_head: IntGauge,
}

/// Number of traversed parts during a single step of fetching state.
#[allow(unused)]
pub const NUM_PARTS_IN_ONE_STEP: u64 = 20;

/// Memory limit for state part being fetched.
#[allow(unused)]
pub const STATE_PART_MEMORY_LIMIT: bytesize::ByteSize = bytesize::ByteSize(10 * bytesize::MIB);

/// Current step of fetching state to fill flat storage.
#[derive(BorshSerialize, BorshDeserialize, Copy, Clone, Debug, PartialEq, Eq)]
pub struct FetchingStateStatus {
    /// Hash of block on top of which we create flat storage.
    pub block_hash: CryptoHash,
    /// Number of the first state part to be fetched in this step.
    pub part_id: u64,
    /// Number of parts fetched in one step.
    pub num_parts_in_step: u64,
    /// Total number of state parts.
    pub num_parts: u64,
}

/// If a node has flat storage enabled but it didn't have flat storage data on disk, its creation should be initiated.
/// Because this is a heavy work requiring ~5h for testnet rpc node and ~10h for testnet archival node, we do it on
/// background during regular block processing.
/// This struct reveals what is the current status of creating flat storage data on disk.
#[derive(Copy, Clone, Debug, PartialEq, Eq)]
pub enum FlatStorageCreationStatus {
    /// Flat storage state does not exist. We are saving `FlatStorageDelta`s to disk.
    /// During this step, we save current chain head, start saving all deltas for blocks after chain head and wait until
    /// final chain head moves after saved chain head.
    SavingDeltas,
    /// Flat storage state misses key-value pairs. We need to fetch Trie state to fill flat storage for some final chain
    /// head. It is the heaviest work, so it is done in multiple steps, see comment for `FetchingStateStatus` for more
    /// details.
    /// During each step we spawn background threads to fill some contiguous range of state keys.
    /// Status contains block hash for which we fetch the shard state and number of current step. Progress of each step
    /// is saved to disk, so if creation is interrupted during some step, we don't repeat previous steps, starting from
    /// the saved step again.
    #[allow(unused)]
    FetchingState(FetchingStateStatus),
    /// Flat storage data exists on disk but block which is corresponds to is earlier than chain final head.
    /// We apply deltas from disk until the head reaches final head.
    /// Includes block hash of flat storage head.
    #[allow(unused)]
    CatchingUp(CryptoHash),
    /// Flat storage is ready to use.
    Ready,
    /// Flat storage cannot be created.
    DontCreate,
}

impl Into<i64> for &FlatStorageCreationStatus {
    /// Converts status to integer to export to prometheus later.
    /// Cast inside enum does not work because it is not fieldless.
    fn into(self) -> i64 {
        match self {
            FlatStorageCreationStatus::SavingDeltas => 0,
            FlatStorageCreationStatus::FetchingState(_) => 1,
            FlatStorageCreationStatus::CatchingUp(_) => 2,
            FlatStorageCreationStatus::Ready => 3,
            FlatStorageCreationStatus::DontCreate => 4,
        }
    }
}

#[cfg(feature = "protocol_feature_flat_state")]
pub mod store_helper {
    use crate::flat_state::{
        FetchingStateStatus, FlatStorageCreationStatus, FlatStorageError, NewKeyForFlatStateDelta,
    };
<<<<<<< HEAD
    use crate::{DBCol, FlatStateDelta, Store, StoreUpdate};
    use borsh::BorshSerialize;
=======
    use crate::{FlatStateDelta, Store, StoreUpdate};
    use borsh::{BorshDeserialize, BorshSerialize};
    use byteorder::ReadBytesExt;
>>>>>>> 18e4ead0
    use near_primitives::hash::CryptoHash;
    use near_primitives::state::ValueRef;
    use near_primitives::types::ShardId;
    use std::sync::Arc;

    /// Prefixes determining type of flat storage creation status stored in DB.
    /// Note that non-existent status is treated as SavingDeltas if flat storage
    /// does not exist and Ready if it does.
    const FETCHING_STATE: u8 = 0;
    const CATCHING_UP: u8 = 1;

    /// Prefixes for keys in `FlatStateMisc` DB column.
    pub const FLAT_STATE_HEAD_KEY_PREFIX: &[u8; 4] = b"HEAD";
    pub const FLAT_STATE_CREATION_STATUS_KEY_PREFIX: &[u8; 6] = b"STATUS";

    pub fn get_delta(
        store: &Store,
        shard_id: ShardId,
        block_hash: CryptoHash,
    ) -> Result<Option<Arc<FlatStateDelta>>, FlatStorageError> {
        let key_prefix = NewKeyForFlatStateDelta::db_prefix(shard_id, block_hash);
        let mut delta = FlatStateDelta::default();
        for item in store.iter_prefix_ser(DBCol::FlatStateDeltas, &key_prefix) {
            let (key, value) = item.map_err(|_| FlatStorageError::StorageInternalError)?;
            delta.insert(key.to_vec(), value);
        }
        if delta.len() == 0 {
            Ok(None)
        } else {
            Ok(Some(Arc::new(delta)))
        }
    }

    pub fn set_delta(
        store_update: &mut StoreUpdate,
        shard_id: ShardId,
        block_hash: CryptoHash,
        delta: &FlatStateDelta,
    ) -> Result<(), FlatStorageError> {
        // let key = KeyForFlatStateDelta { shard_id, block_hash };
        // store_update
        //     .set_ser(crate::DBCol::FlatStateDeltas, &key.try_to_vec().unwrap(), delta)
        //     .map_err(|_| FlatStorageError::StorageInternalError)
        delta.save(shard_id, block_hash, store_update)
    }

    pub fn remove_delta(store_update: &mut StoreUpdate, shard_id: ShardId, block_hash: CryptoHash) {
        let key_prefix_from = NewKeyForFlatStateDelta::db_prefix(shard_id, block_hash);
        // Append 255 because it exceeds all trie key prefixes
        let mut key_prefix_to = key_prefix_from.clone();
        key_prefix_to.push(255u8);
        store_update.delete_range(crate::DBCol::FlatStateDeltas, &key_prefix_from, &key_prefix_to);
    }

    fn flat_head_key(shard_id: ShardId) -> Vec<u8> {
        let mut fetching_state_step_key = FLAT_STATE_HEAD_KEY_PREFIX.to_vec();
        fetching_state_step_key.extend_from_slice(&shard_id.try_to_vec().unwrap());
        fetching_state_step_key
    }

    pub fn get_flat_head(store: &Store, shard_id: ShardId) -> Option<CryptoHash> {
        store
            .get_ser(crate::DBCol::FlatStateMisc, &flat_head_key(shard_id))
            .expect("Error reading flat head from storage")
    }

    pub fn set_flat_head(store_update: &mut StoreUpdate, shard_id: ShardId, val: &CryptoHash) {
        store_update
            .set_ser(crate::DBCol::FlatStateMisc, &flat_head_key(shard_id), val)
            .expect("Error writing flat head from storage")
    }

    pub fn remove_flat_head(store_update: &mut StoreUpdate, shard_id: ShardId) {
        store_update.delete(crate::DBCol::FlatStateMisc, &flat_head_key(shard_id));
    }

    pub(crate) fn get_ref(store: &Store, key: &[u8]) -> Result<Option<ValueRef>, FlatStorageError> {
        let raw_ref = store
            .get(crate::DBCol::FlatState, key)
            .map_err(|_| FlatStorageError::StorageInternalError)?;
        if let Some(raw_ref) = raw_ref {
            let bytes = raw_ref
                .as_slice()
                .try_into()
                .map_err(|_| FlatStorageError::StorageInternalError)?;
            Ok(Some(ValueRef::decode(bytes)))
        } else {
            Ok(None)
        }
    }

    pub(crate) fn set_ref(
        store_update: &mut StoreUpdate,
        key: Vec<u8>,
        value: Option<ValueRef>,
    ) -> Result<(), FlatStorageError> {
        match value {
            Some(value) => store_update
                .set_ser(crate::DBCol::FlatState, &key, &value)
                .map_err(|_| FlatStorageError::StorageInternalError),
            None => Ok(store_update.delete(crate::DBCol::FlatState, &key)),
        }
    }

    fn creation_status_key(shard_id: ShardId) -> Vec<u8> {
        let mut key = FLAT_STATE_CREATION_STATUS_KEY_PREFIX.to_vec();
        key.extend_from_slice(&shard_id.try_to_vec().unwrap());
        key
    }

    pub fn set_flat_storage_creation_status(
        store_update: &mut StoreUpdate,
        shard_id: ShardId,
        status: FlatStorageCreationStatus,
    ) {
        let value = match status {
            FlatStorageCreationStatus::FetchingState(status) => {
                let mut value = vec![FETCHING_STATE];
                value.extend_from_slice(&status.try_to_vec().unwrap());
                value
            }
            FlatStorageCreationStatus::CatchingUp(block_hash) => {
                let mut value = vec![CATCHING_UP];
                value.extend_from_slice(block_hash.as_bytes());
                value
            }
            status @ _ => {
                panic!("Attempted to write incorrect flat storage creation status {status:?} for shard {shard_id}");
            }
        };
        store_update.set(crate::DBCol::FlatStateMisc, &creation_status_key(shard_id), &value);
    }

    pub fn get_flat_storage_creation_status(
        store: &Store,
        shard_id: ShardId,
    ) -> FlatStorageCreationStatus {
        match get_flat_head(store, shard_id) {
            Some(_) => {
                return FlatStorageCreationStatus::Ready;
            }
            None => {}
        }

        let value = store
            .get(crate::DBCol::FlatStateMisc, &creation_status_key(shard_id))
            .expect("Error reading status from storage");
        match value {
            None => FlatStorageCreationStatus::SavingDeltas,
            Some(bytes) => {
                let mut bytes = bytes.as_slice();
                let status_type = bytes.read_u8().unwrap();
                match status_type {
                    FETCHING_STATE => FlatStorageCreationStatus::FetchingState(
                        FetchingStateStatus::try_from_slice(bytes).unwrap(),
                    ),
                    CATCHING_UP => FlatStorageCreationStatus::CatchingUp(
                        CryptoHash::try_from_slice(bytes).unwrap(),
                    ),
                    value @ _ => {
                        panic!(
                            "Unexpected value type during getting flat storage creation status: {value}"
                        );
                    }
                }
            }
        }
    }

    pub fn remove_flat_storage_creation_status(store_update: &mut StoreUpdate, shard_id: ShardId) {
        store_update.delete(crate::DBCol::FlatStateMisc, &creation_status_key(shard_id));
    }
}

#[cfg(not(feature = "protocol_feature_flat_state"))]
pub mod store_helper {
    use crate::flat_state::{FlatStateDelta, FlatStorageCreationStatus, FlatStorageError};
    use crate::Store;
    use near_primitives::hash::CryptoHash;
    use near_primitives::types::ShardId;
    use std::sync::Arc;

    pub fn get_flat_head(_store: &Store, _shard_id: ShardId) -> Option<CryptoHash> {
        None
    }

    pub fn get_delta(
        _store: &Store,
        _shard_id: ShardId,
        _block_hash: CryptoHash,
    ) -> Result<Option<Arc<FlatStateDelta>>, FlatStorageError> {
        Err(FlatStorageError::StorageInternalError)
    }

    pub fn get_flat_storage_creation_status(
        _store: &Store,
        _shard_id: ShardId,
    ) -> FlatStorageCreationStatus {
        FlatStorageCreationStatus::DontCreate
    }
}

// Unfortunately we don't have access to ChainStore inside this file because of package
// dependencies, so we create this trait that provides the functions that FlatStorageState needs
// to access chain information
pub trait ChainAccessForFlatStorage {
    fn get_block_info(&self, block_hash: &CryptoHash) -> BlockInfo;
    fn get_block_hashes_at_height(&self, block_height: BlockHeight) -> HashSet<CryptoHash>;
}

#[cfg(feature = "protocol_feature_flat_state")]
impl FlatStorageStateInner {
    /// Creates `BlockNotSupported` error for the given block.
    fn create_block_not_supported_error(&self, block_hash: &CryptoHash) -> FlatStorageError {
        FlatStorageError::BlockNotSupported((self.flat_head, *block_hash))
    }

    /// Gets delta for the given block and shard `self.shard_id`.
    fn get_delta(&self, block_hash: &CryptoHash) -> Result<Arc<FlatStateDelta>, FlatStorageError> {
        // TODO (#7327): add limitation on cached deltas number to limit RAM usage
        // and read single `ValueRef` from delta if it is not cached.
        Ok(self
            .deltas
            .get(block_hash)
            .ok_or(self.create_block_not_supported_error(block_hash))?
            .clone())
    }

    /// Get sequence of blocks `target_block_hash` (inclusive) to flat head (exclusive)
    /// in backwards chain order. Returns an error if there is no path between them.
    fn get_blocks_to_head(
        &self,
        target_block_hash: &CryptoHash,
    ) -> Result<Vec<CryptoHash>, FlatStorageError> {
<<<<<<< HEAD
        let flat_head_info = self
            .blocks
            .get(&self.flat_head)
            .ok_or(self.create_block_not_supported_error(&self.flat_head))?;

        let mut block_hash = target_block_hash.clone();
        let mut blocks = vec![];
        while block_hash != self.flat_head {
=======
        let shard_id = &self.shard_id;
        let flat_head = &self.flat_head;
        let flat_head_info = self
            .blocks
            .get(flat_head)
            .expect(&format!("Inconsistent flat storage state for shard {shard_id}: head {flat_head} not found in cached blocks"));

        let mut block_hash = target_block_hash.clone();
        let mut blocks = vec![];
        while block_hash != *flat_head {
>>>>>>> 18e4ead0
            let block_info = self
                .blocks
                .get(&block_hash)
                .ok_or(self.create_block_not_supported_error(target_block_hash))?;

            if block_info.height < flat_head_info.height {
                return Err(self.create_block_not_supported_error(target_block_hash));
            }

            blocks.push(block_hash);
            block_hash = block_info.prev_hash;
        }
        self.metrics.distance_to_head.set(blocks.len() as i64);

        Ok(blocks)
    }
}

impl FlatStorageState {
    /// Create a new FlatStorageState for `shard_id` using flat head if it is stored on storage.
    /// We also load all blocks with height between flat head to `latest_block_height`
    /// including those on forks into the returned FlatStorageState.
    pub fn new(
        store: Store,
        shard_id: ShardId,
        latest_block_height: BlockHeight,
        // Unfortunately we don't have access to ChainStore inside this file because of package
        // dependencies, so we pass these functions in to access chain info
        chain_access: &dyn ChainAccessForFlatStorage,
    ) -> Self {
        let flat_head = store_helper::get_flat_head(&store, shard_id)
            .unwrap_or_else(|| panic!("Cannot read flat head for shard {} from storage", shard_id));
        let flat_head_info = chain_access.get_block_info(&flat_head);
        let flat_head_height = flat_head_info.height;
        let mut blocks = HashMap::from([(
            flat_head,
            BlockInfo {
                hash: flat_head,
                height: flat_head_height,
                prev_hash: flat_head_info.prev_hash,
            },
        )]);
        let mut deltas = HashMap::new();

        // `itoa` is much faster for printing shard_id to a string than trivial alternatives.
        let mut buffer = itoa::Buffer::new();
        let shard_id_label = buffer.format(shard_id);
        let metrics = FlatStorageMetrics {
            flat_head_height: metrics::FLAT_STORAGE_HEAD_HEIGHT
                .with_label_values(&[shard_id_label]),
            cached_blocks: metrics::FLAT_STORAGE_CACHED_BLOCKS.with_label_values(&[shard_id_label]),
            cached_deltas: metrics::FLAT_STORAGE_CACHED_DELTAS.with_label_values(&[shard_id_label]),
            cached_deltas_num_items: metrics::FLAT_STORAGE_CACHED_DELTAS_NUM_ITEMS
                .with_label_values(&[shard_id_label]),
            cached_deltas_size: metrics::FLAT_STORAGE_CACHED_DELTAS_SIZE
                .with_label_values(&[shard_id_label]),
            distance_to_head: metrics::FLAT_STORAGE_DISTANCE_TO_HEAD
                .with_label_values(&[shard_id_label]),
        };
        metrics.flat_head_height.set(flat_head_height as i64);

        for height in flat_head_height + 1..=latest_block_height {
            for hash in chain_access.get_block_hashes_at_height(height) {
                let block_info = chain_access.get_block_info(&hash);
                assert!(
                    blocks.contains_key(&block_info.prev_hash),
                    "Can't find a path from the current flat head {:?}@{} to block {:?}@{}",
                    flat_head,
                    flat_head_height,
                    hash,
                    block_info.height
                );
                blocks.insert(hash, block_info);
                metrics.cached_blocks.inc();
                let delta = store_helper::get_delta(&store, shard_id, hash)
                    .expect(BORSH_ERR)
                    .unwrap_or_else(|| {
                        panic!("Cannot find block delta for block {:?} shard {}", hash, shard_id)
                    });
                metrics.cached_deltas.inc();
                metrics.cached_deltas_num_items.add(delta.len() as i64);
                metrics.cached_deltas_size.add(delta.total_size() as i64);
                deltas.insert(hash, delta);
            }
        }

        Self(Arc::new(RwLock::new(FlatStorageStateInner {
            store,
            shard_id,
            flat_head,
            blocks,
            deltas,
            metrics,
        })))
    }

<<<<<<< HEAD
    // /// Gets delta for the given block and shard id which `FlatStorageState`
    // /// corresponds to.
    // #[cfg(feature = "protocol_feature_flat_state")]
    // fn get_delta(&self, block_hash: &CryptoHash) -> Result<Arc<FlatStateDelta>, FlatStorageError> {
    //     let guard = self.0.write().expect(POISONED_LOCK_ERR);
    //     guard.get_delta(block_hash)
    // }
    //
    // #[cfg(not(feature = "protocol_feature_flat_state"))]
    // #[allow(unused)]
    // fn get_delta(&self, _block_hash: &CryptoHash) -> Result<Arc<FlatStateDelta>, FlatStorageError> {
    //     Err(FlatStorageError::StorageInternalError)
    // }

=======
>>>>>>> 18e4ead0
    /// Get sequence of blocks `target_block_hash` (inclusive) to flat head (exclusive)
    /// in backwards chain order. Returns an error if there is no path between them.
    #[cfg(feature = "protocol_feature_flat_state")]
    #[cfg(test)]
    fn get_blocks_to_head(
        &self,
        target_block_hash: &CryptoHash,
    ) -> Result<Vec<CryptoHash>, FlatStorageError> {
        let guard = self.0.write().expect(POISONED_LOCK_ERR);
        guard.get_blocks_to_head(target_block_hash)
    }

    #[cfg(not(feature = "protocol_feature_flat_state"))]
    #[allow(unused)]
    fn get_blocks_to_head(
        &self,
        _target_block_hash: &CryptoHash,
    ) -> Result<Vec<CryptoHash>, FlatStorageError> {
        Err(FlatStorageError::StorageInternalError)
    }

    #[cfg(feature = "protocol_feature_flat_state")]
    pub fn get_ref(
        &self,
        block_hash: &CryptoHash,
        key: &[u8],
    ) -> Result<Option<ValueRef>, crate::StorageError> {
        let guard = self.0.write().expect(POISONED_LOCK_ERR);
        let blocks_to_head =
            guard.get_blocks_to_head(block_hash).map_err(|e| StorageError::from(e))?;
        for block_hash in blocks_to_head.iter() {
            // If we found a key in delta, we can return a value because it is the most recent key update.
            let delta = guard.get_delta(block_hash)?;
            match delta.get(key) {
                Some(value_ref) => {
                    return Ok(value_ref);
                }
                None => {}
            };
        }

        Ok(store_helper::get_ref(&guard.store, key)?)
    }

    #[cfg(not(feature = "protocol_feature_flat_state"))]
    #[allow(unused)]
    fn get_ref(
        &self,
        _block_hash: &CryptoHash,
        _key: &[u8],
    ) -> Result<Option<ValueRef>, crate::StorageError> {
        Err(StorageError::StorageInternalError)
    }

    /// Update the head of the flat storage, including updating the flat state in memory and on disk
    /// and updating the flat state to reflect the state at the new head. If updating to given head is not possible,
    /// returns an error.
    #[cfg(feature = "protocol_feature_flat_state")]
    pub fn update_flat_head(&self, new_head: &CryptoHash) -> Result<(), FlatStorageError> {
        let mut guard = self.0.write().expect(POISONED_LOCK_ERR);
        let blocks = guard.get_blocks_to_head(new_head)?;
        for block in blocks.into_iter().rev() {
            let mut store_update = StoreUpdate::new(guard.store.storage.clone());
            let delta = guard.get_delta(&block)?.as_ref().clone();
            delta.apply_to_flat_state(&mut store_update);
            store_helper::set_flat_head(&mut store_update, guard.shard_id, &block);

            // Remove old blocks and deltas from disk and memory.
            // Do it for each head update separately to ensure that old data is removed properly if node was
            // interrupted in the middle.
            // TODO (#7327): in case of long forks it can take a while and delay processing of some chunk.
            // Consider avoid iterating over all blocks and make removals lazy.
            let gc_height = guard
                .blocks
                .get(&block)
                .ok_or(guard.create_block_not_supported_error(&block))?
                .height;
            let hashes_to_remove: Vec<_> = guard
                .blocks
                .iter()
                .filter(|(_, block_info)| block_info.height <= gc_height)
                .map(|(block_hash, _)| block_hash)
                .cloned()
                .collect();
            for hash in hashes_to_remove {
                // It is fine to remove all deltas in single store update, because memory overhead of `DeleteRange`
                // operation is low.
                store_helper::remove_delta(&mut store_update, guard.shard_id, hash);
                match guard.deltas.remove(&hash) {
                    Some(delta) => {
                        guard.metrics.cached_deltas.dec();
                        guard.metrics.cached_deltas_num_items.sub(delta.len() as i64);
                        guard.metrics.cached_deltas_size.sub(delta.total_size() as i64);
                    }
                    None => {}
                }

                // Note that we need to keep block info for new flat storage head to know its height.
                if &hash != new_head {
                    match guard.blocks.remove(&hash) {
                        Some(_) => {
                            guard.metrics.cached_blocks.dec();
                        }
                        None => {}
                    }
                }
            }

            store_update.commit().unwrap();
        }

        let shard_id = guard.shard_id;
        guard.flat_head = *new_head;
        let flat_head_height = guard
            .blocks
            .get(&new_head)
            .ok_or(guard.create_block_not_supported_error(&new_head))?
            .height;
        guard.metrics.flat_head_height.set(flat_head_height as i64);
        info!(target: "chain", %shard_id, %new_head, %flat_head_height, "Moved flat storage head");

        Ok(())
    }

    #[cfg(not(feature = "protocol_feature_flat_state"))]
    pub fn update_flat_head(&self, _new_head: &CryptoHash) -> Result<(), FlatStorageError> {
        Ok(())
    }

    /// Adds a block (including the block delta and block info) to flat storage,
    /// returns a StoreUpdate to store the delta on disk. Node that this StoreUpdate should be
    /// committed to disk in one db transaction together with the rest of changes caused by block,
    /// in case the node stopped or crashed in between and a block is on chain but its delta is not
    /// stored or vice versa.
    #[cfg(feature = "protocol_feature_flat_state")]
    pub fn add_block(
        &self,
        block_hash: &CryptoHash,
        delta: FlatStateDelta,
        block: BlockInfo,
    ) -> Result<StoreUpdate, FlatStorageError> {
        let mut guard = self.0.write().expect(POISONED_LOCK_ERR);
        let shard_id = guard.shard_id;
        let block_height = block.height;
        info!(target: "chain", %shard_id, %block_hash, %block_height, "Adding block to flat storage");
        if !guard.blocks.contains_key(&block.prev_hash) {
            return Err(guard.create_block_not_supported_error(block_hash));
        }
        let mut store_update = StoreUpdate::new(guard.store.storage.clone());
        store_helper::set_delta(&mut store_update, guard.shard_id, block_hash.clone(), &delta)?;
        guard.metrics.cached_deltas.inc();
        guard.metrics.cached_deltas_num_items.add(delta.len() as i64);
        guard.metrics.cached_deltas_size.add(delta.total_size() as i64);
        guard.deltas.insert(*block_hash, Arc::new(delta));
        guard.blocks.insert(*block_hash, block);
        guard.metrics.cached_blocks.inc();
        Ok(store_update)
    }

    #[cfg(not(feature = "protocol_feature_flat_state"))]
    pub fn add_block(
        &self,
        _block_hash: &CryptoHash,
        _delta: FlatStateDelta,
        _block_info: BlockInfo,
    ) -> Result<StoreUpdate, FlatStorageError> {
        panic!("not implemented")
    }

    /// Clears all State key-value pairs from flat storage.
    #[cfg(feature = "protocol_feature_flat_state")]
    pub fn clear_state(&self, shard_layout: ShardLayout) -> Result<(), StorageError> {
        let guard = self.0.write().expect(POISONED_LOCK_ERR);
        let shard_id = guard.shard_id;

        // Removes all items belonging to the shard one by one.
        // Note that it does not work for resharding.
        // TODO (#7327): call it just after we stopped tracking a shard.
        // TODO (#7327): remove FlatStateDeltas. Consider custom serialization of keys to remove them by
        // prefix.
        // TODO (#7327): support range deletions which are much faster than naive deletions. For that, we
        // can delete ranges of keys like
        // [ [0]+boundary_accounts(shard_id) .. [0]+boundary_accounts(shard_id+1) ), etc.
        // We should also take fixed accounts into account.
        let mut store_update = guard.store.store_update();
        let mut removed_items = 0;
        for item in guard.store.iter(crate::DBCol::FlatState) {
            let (key, _) =
                item.map_err(|e| StorageError::StorageInconsistentState(e.to_string()))?;
            let account_id = parse_account_id_from_raw_key(&key)
                .map_err(|e| StorageError::StorageInconsistentState(e.to_string()))?
                .ok_or(StorageError::FlatStorageError(format!(
                    "Failed to find account id in flat storage key {:?}",
                    key
                )))?;
            if account_id_to_shard_id(&account_id, &shard_layout) == shard_id {
                removed_items += 1;
                store_update.delete(crate::DBCol::FlatState, &key);
            }
        }
        info!(target: "chain", %shard_id, %removed_items, "Removing old items from flat storage");

        store_helper::remove_flat_head(&mut store_update, shard_id);
        store_update.commit().map_err(|_| StorageError::StorageInternalError)?;
        Ok(())
    }

    #[cfg(not(feature = "protocol_feature_flat_state"))]
    pub fn clear_state(&self, _shard_layout: ShardLayout) {}
}

#[cfg(test)]
#[cfg(feature = "protocol_feature_flat_state")]
mod tests {
    use crate::flat_state::{
        store_helper, BlockInfo, ChainAccessForFlatStorage, FlatStateFactory, FlatStorageError,
        FlatStorageState,
    };
    use crate::test_utils::create_test_store;
    use crate::FlatStateDelta;
    use crate::StorageError;
    use borsh::BorshSerialize;
    use near_primitives::borsh::maybestd::collections::HashSet;
    use near_primitives::hash::{hash, CryptoHash};
    use near_primitives::state::ValueRef;
    use near_primitives::trie_key::TrieKey;
    use near_primitives::types::{
        BlockHeight, RawStateChange, RawStateChangesWithTrieKey, StateChangeCause,
    };

    use assert_matches::assert_matches;
    use std::collections::HashMap;

    struct MockChain {
        height_to_hashes: HashMap<BlockHeight, CryptoHash>,
        blocks: HashMap<CryptoHash, BlockInfo>,
        head_height: BlockHeight,
    }

    impl ChainAccessForFlatStorage for MockChain {
        fn get_block_info(&self, block_hash: &CryptoHash) -> BlockInfo {
            self.blocks.get(block_hash).unwrap().clone()
        }

        fn get_block_hashes_at_height(&self, block_height: BlockHeight) -> HashSet<CryptoHash> {
            self.height_to_hashes.get(&block_height).cloned().iter().cloned().collect()
        }
    }

    impl MockChain {
        fn block_hash(height: BlockHeight) -> CryptoHash {
            hash(&height.try_to_vec().unwrap())
        }

        /// Build a chain with given set of heights and a function mapping block heights to heights of their parents.
        fn build(
            heights: Vec<BlockHeight>,
            get_parent: fn(BlockHeight) -> Option<BlockHeight>,
        ) -> MockChain {
            let height_to_hashes: HashMap<_, _> = heights
                .iter()
                .cloned()
                .map(|height| (height, MockChain::block_hash(height)))
                .collect();
            let blocks = heights
                .iter()
                .cloned()
                .map(|height| {
                    let hash = height_to_hashes.get(&height).unwrap().clone();
                    let prev_hash = match get_parent(height) {
                        None => CryptoHash::default(),
                        Some(parent_height) => *height_to_hashes.get(&parent_height).unwrap(),
                    };
                    (hash, BlockInfo { hash, height, prev_hash })
                })
                .collect();
            MockChain { height_to_hashes, blocks, head_height: heights.last().unwrap().clone() }
        }

        // Create a chain with no forks with length n.
        fn linear_chain(n: usize) -> MockChain {
            Self::build(
                (0..n as BlockHeight).collect(),
                |i| if i == 0 { None } else { Some(i - 1) },
            )
        }

        // Create a linear chain of length n where blocks with odd numbers are skipped:
        // 0 -> 2 -> 4 -> ...
        fn linear_chain_with_skips(n: usize) -> MockChain {
            Self::build((0..n as BlockHeight).map(|i| i * 2).collect(), |i| {
                if i == 0 {
                    None
                } else {
                    Some(i - 2)
                }
            })
        }

        // Create a chain with two forks, where blocks 1 and 2 have a parent block 0, and each next block H
        // has a parent block H-2:
        // 0 |-> 1 -> 3 -> 5 -> ...
        //   --> 2 -> 4 -> 6 -> ...
        fn chain_with_two_forks(n: usize) -> MockChain {
            Self::build((0..n as BlockHeight).collect(), |i| {
                if i == 0 {
                    None
                } else {
                    Some(i.max(2) - 2)
                }
            })
        }

        fn get_block_hash(&self, height: BlockHeight) -> CryptoHash {
            *self.height_to_hashes.get(&height).unwrap()
        }

        /// create a new block on top the current chain head, return the new block hash
        fn create_block(&mut self) -> CryptoHash {
            let hash = MockChain::block_hash(self.head_height + 1);
            self.height_to_hashes.insert(self.head_height + 1, hash);
            self.blocks.insert(
                hash,
                BlockInfo {
                    hash,
                    height: self.head_height + 1,
                    prev_hash: self.get_block_hash(self.head_height),
                },
            );
            self.head_height += 1;
            hash
        }
    }

    /// Check correctness of creating `FlatStateDelta` from state changes.
    #[test]
    fn flat_state_delta_creation() {
        let alice_trie_key = TrieKey::ContractCode { account_id: "alice".parse().unwrap() };
        let bob_trie_key = TrieKey::ContractCode { account_id: "bob".parse().unwrap() };
        let carol_trie_key = TrieKey::ContractCode { account_id: "carol".parse().unwrap() };

        let state_changes = vec![
            RawStateChangesWithTrieKey {
                trie_key: alice_trie_key.clone(),
                changes: vec![
                    RawStateChange {
                        cause: StateChangeCause::InitialState,
                        data: Some(vec![1, 2]),
                    },
                    RawStateChange {
                        cause: StateChangeCause::ReceiptProcessing {
                            receipt_hash: Default::default(),
                        },
                        data: Some(vec![3, 4]),
                    },
                ],
            },
            RawStateChangesWithTrieKey {
                trie_key: bob_trie_key.clone(),
                changes: vec![
                    RawStateChange {
                        cause: StateChangeCause::InitialState,
                        data: Some(vec![5, 6]),
                    },
                    RawStateChange {
                        cause: StateChangeCause::ReceiptProcessing {
                            receipt_hash: Default::default(),
                        },
                        data: None,
                    },
                ],
            },
        ];

        let flat_state_delta = FlatStateDelta::from_state_changes(&state_changes);
        assert_eq!(
            flat_state_delta.get(&alice_trie_key.to_vec()),
            Some(Some(ValueRef::new(&[3, 4])))
        );
        assert_eq!(flat_state_delta.get(&bob_trie_key.to_vec()), Some(None));
        assert_eq!(flat_state_delta.get(&carol_trie_key.to_vec()), None);
    }

    /// Check that keys related to delayed receipts are not included to `FlatStateDelta`.
    #[test]
    fn flat_state_delta_delayed_keys() {
        let delayed_trie_key = TrieKey::DelayedReceiptIndices;
        let delayed_receipt_trie_key = TrieKey::DelayedReceipt { index: 1 };

        let state_changes = vec![
            RawStateChangesWithTrieKey {
                trie_key: delayed_trie_key.clone(),
                changes: vec![RawStateChange {
                    cause: StateChangeCause::InitialState,
                    data: Some(vec![1]),
                }],
            },
            RawStateChangesWithTrieKey {
                trie_key: delayed_receipt_trie_key.clone(),
                changes: vec![RawStateChange {
                    cause: StateChangeCause::InitialState,
                    data: Some(vec![2]),
                }],
            },
        ];

        let flat_state_delta = FlatStateDelta::from_state_changes(&state_changes);
        assert!(flat_state_delta.get(&delayed_trie_key.to_vec()).is_none());
        assert!(flat_state_delta.get(&delayed_receipt_trie_key.to_vec()).is_none());
    }

    /// Check that merge of `FlatStateDelta`s overrides the old changes for the same keys and doesn't conflict with
    /// different keys.
    #[test]
    fn flat_state_delta_merge() {
        let mut delta = FlatStateDelta::from([
            (vec![1], Some(ValueRef::new(&[4]))),
            (vec![2], Some(ValueRef::new(&[5]))),
            (vec![3], None),
            (vec![4], Some(ValueRef::new(&[6]))),
        ]);
        let delta_new = FlatStateDelta::from([
            (vec![2], Some(ValueRef::new(&[7]))),
            (vec![3], Some(ValueRef::new(&[8]))),
            (vec![4], None),
            (vec![5], Some(ValueRef::new(&[9]))),
        ]);
        delta.merge(&delta_new);

        assert_eq!(delta.get(&[1]), Some(Some(ValueRef::new(&[4]))));
        assert_eq!(delta.get(&[2]), Some(Some(ValueRef::new(&[7]))));
        assert_eq!(delta.get(&[3]), Some(Some(ValueRef::new(&[8]))));
        assert_eq!(delta.get(&[4]), Some(None));
        assert_eq!(delta.get(&[5]), Some(Some(ValueRef::new(&[9]))));
    }

    #[test]
    fn block_not_supported_errors() {
        // Create a chain with two forks. Set flat head to be at block 0.
        let chain = MockChain::chain_with_two_forks(5);
        let store = create_test_store();
        let mut store_update = store.store_update();
        store_helper::set_flat_head(&mut store_update, 0, &chain.get_block_hash(0));
        for i in 1..5 {
            store_helper::set_delta(
                &mut store_update,
                0,
                chain.get_block_hash(i),
                &FlatStateDelta::default(),
            )
            .unwrap();
        }
        store_update.commit().unwrap();

        let flat_storage_state = FlatStorageState::new(store.clone(), 0, 4, &chain);
        let flat_state_factory = FlatStateFactory::new(store.clone());
        flat_state_factory.add_flat_storage_state_for_shard(0, flat_storage_state);
        let flat_storage_state = flat_state_factory.get_flat_storage_state_for_shard(0).unwrap();

        // Check that flat head can be moved to block 1.
        let flat_head_hash = chain.get_block_hash(1);
        assert_eq!(flat_storage_state.update_flat_head(&flat_head_hash), Ok(()));
        // Check that attempt to move flat head to block 2 results in error because it lays in unreachable fork.
        let fork_block_hash = chain.get_block_hash(2);
        assert_eq!(
            flat_storage_state.update_flat_head(&fork_block_hash),
            Err(FlatStorageError::BlockNotSupported((flat_head_hash, fork_block_hash)))
        );
        // Check that attempt to move flat head to block 0 results in error because it is an unreachable parent.
        let parent_block_hash = chain.get_block_hash(0);
        assert_eq!(
            flat_storage_state.update_flat_head(&parent_block_hash),
            Err(FlatStorageError::BlockNotSupported((flat_head_hash, parent_block_hash)))
        );
        // Check that attempt to move flat head to non-existent block results in the same error.
        let not_existing_hash = hash(&[1, 2, 3]);
        assert_eq!(
            flat_storage_state.update_flat_head(&not_existing_hash),
            Err(FlatStorageError::BlockNotSupported((flat_head_hash, not_existing_hash)))
        );
    }

    #[test]
    fn skipped_heights() {
        // Create a linear chain where some heights are skipped.
        let chain = MockChain::linear_chain_with_skips(5);
        let store = create_test_store();
        let mut store_update = store.store_update();
        store_helper::set_flat_head(&mut store_update, 0, &chain.get_block_hash(0));
        for i in 1..5 {
            store_helper::set_delta(
                &mut store_update,
                0,
                chain.get_block_hash(i * 2),
                &FlatStateDelta::default(),
            )
            .unwrap();
        }
        store_update.commit().unwrap();

        // Check that flat storage state is created correctly for chain which has skipped heights.
        let flat_storage_state = FlatStorageState::new(store.clone(), 0, 8, &chain);
        let flat_state_factory = FlatStateFactory::new(store.clone());
        flat_state_factory.add_flat_storage_state_for_shard(0, flat_storage_state);
        let flat_storage_state = flat_state_factory.get_flat_storage_state_for_shard(0).unwrap();

        // Check that flat head can be moved to block 8.
        let flat_head_hash = chain.get_block_hash(8);
        assert_eq!(flat_storage_state.update_flat_head(&flat_head_hash), Ok(()));
    }

    // This test tests basic use cases for FlatState and FlatStorageState.
    // We created a linear chain with no forks, start with flat head at the genesis block, then
    // moves the flat head forward, which checking that flat_state.get_ref() still returns the correct
    // values and the state is being updated in store.
    #[test]
    fn flat_storage_state_sanity() {
        // 1. Create a chain with 10 blocks with no forks. Set flat head to be at block 0.
        //    Block i sets value for key &[1] to &[i].
        let mut chain = MockChain::linear_chain(10);
        let store = create_test_store();
        let mut store_update = store.store_update();
        store_helper::set_flat_head(&mut store_update, 0, &chain.get_block_hash(0));
        store_helper::set_ref(&mut store_update, vec![1], Some(ValueRef::new(&[0]))).unwrap();
        for i in 1..10 {
            store_helper::set_delta(
                &mut store_update,
                0,
                chain.get_block_hash(i),
                &FlatStateDelta::from([(vec![1], Some(ValueRef::new(&[i as u8])))]),
            )
            .unwrap();
        }
        store_update.commit().unwrap();

        let flat_storage_state = FlatStorageState::new(store.clone(), 0, 9, &chain);
        let flat_state_factory = FlatStateFactory::new(store.clone());
        flat_state_factory.add_flat_storage_state_for_shard(0, flat_storage_state);
        let flat_storage_state = flat_state_factory.get_flat_storage_state_for_shard(0).unwrap();

        // 2. Check that the flat_state at block i reads the value of key &[1] as &[i]
        for i in 0..10 {
            let block_hash = chain.get_block_hash(i);
            let blocks = flat_storage_state.get_blocks_to_head(&block_hash).unwrap();
            assert_eq!(blocks.len(), i as usize);
            let flat_state =
                flat_state_factory.new_flat_state_for_shard(0, Some(block_hash), false).unwrap();
            assert_eq!(flat_state.get_ref(&[1]).unwrap(), Some(ValueRef::new(&[i as u8])));
        }

        // 3. Create a new block that deletes &[1] and add a new value &[2]
        //    Add the block to flat storage.
        let hash = chain.create_block();
        let store_update = flat_storage_state
            .add_block(
                &hash,
                FlatStateDelta::from([(vec![1], None), (vec![2], Some(ValueRef::new(&[1])))]),
                chain.get_block_info(&hash),
            )
            .unwrap();
        store_update.commit().unwrap();

        // 4. Create a flat_state0 at block 10 and flat_state1 at block 4
        //    Verify that they return the correct values
        let blocks = flat_storage_state.get_blocks_to_head(&chain.get_block_hash(10)).unwrap();
        assert_eq!(blocks.len(), 10);
        let flat_state0 = flat_state_factory
            .new_flat_state_for_shard(0, Some(chain.get_block_hash(10)), false)
            .unwrap();
        let flat_state1 = flat_state_factory
            .new_flat_state_for_shard(0, Some(chain.get_block_hash(4)), false)
            .unwrap();
        assert_eq!(flat_state0.get_ref(&[1]).unwrap(), None);
        assert_eq!(flat_state0.get_ref(&[2]).unwrap(), Some(ValueRef::new(&[1])));
        assert_eq!(flat_state1.get_ref(&[1]).unwrap(), Some(ValueRef::new(&[4])));
        assert_eq!(flat_state1.get_ref(&[2]).unwrap(), None);
        assert_matches!(
            store_helper::get_delta(&store, 0, chain.get_block_hash(5)).unwrap(),
            Some(_)
        );
        assert_matches!(
            store_helper::get_delta(&store, 0, chain.get_block_hash(10)).unwrap(),
            Some(_)
        );

        // 5. Move the flat head to block 5, verify that flat_state0 still returns the same values
        // and flat_state1 returns an error. Also check that DBCol::FlatState is updated correctly
        flat_storage_state.update_flat_head(&chain.get_block_hash(5)).unwrap();
        assert_eq!(store_helper::get_ref(&store, &[1]).unwrap(), Some(ValueRef::new(&[5])));
        let blocks = flat_storage_state.get_blocks_to_head(&chain.get_block_hash(10)).unwrap();
        assert_eq!(blocks.len(), 5);
        assert_eq!(flat_state0.get_ref(&[1]).unwrap(), None);
        assert_eq!(flat_state0.get_ref(&[2]).unwrap(), Some(ValueRef::new(&[1])));
        assert_matches!(flat_state1.get_ref(&[1]), Err(StorageError::FlatStorageError(_)));
        assert_matches!(store_helper::get_delta(&store, 0, chain.get_block_hash(5)).unwrap(), None);
        assert_matches!(
            store_helper::get_delta(&store, 0, chain.get_block_hash(10)).unwrap(),
            Some(_)
        );

        // 6. Move the flat head to block 10, verify that flat_state0 still returns the same values
        //    Also checks that DBCol::FlatState is updated correctly.
        flat_storage_state.update_flat_head(&chain.get_block_hash(10)).unwrap();
        let blocks = flat_storage_state.get_blocks_to_head(&chain.get_block_hash(10)).unwrap();
        assert_eq!(blocks.len(), 0);
        assert_eq!(store_helper::get_ref(&store, &[1]).unwrap(), None);
        assert_eq!(store_helper::get_ref(&store, &[2]).unwrap(), Some(ValueRef::new(&[1])));
        assert_eq!(flat_state0.get_ref(&[1]).unwrap(), None);
        assert_eq!(flat_state0.get_ref(&[2]).unwrap(), Some(ValueRef::new(&[1])));
        assert_matches!(
            store_helper::get_delta(&store, 0, chain.get_block_hash(10)).unwrap(),
            None
        );
    }
}<|MERGE_RESOLUTION|>--- conflicted
+++ resolved
@@ -634,14 +634,9 @@
     use crate::flat_state::{
         FetchingStateStatus, FlatStorageCreationStatus, FlatStorageError, NewKeyForFlatStateDelta,
     };
-<<<<<<< HEAD
     use crate::{DBCol, FlatStateDelta, Store, StoreUpdate};
-    use borsh::BorshSerialize;
-=======
-    use crate::{FlatStateDelta, Store, StoreUpdate};
     use borsh::{BorshDeserialize, BorshSerialize};
     use byteorder::ReadBytesExt;
->>>>>>> 18e4ead0
     use near_primitives::hash::CryptoHash;
     use near_primitives::state::ValueRef;
     use near_primitives::types::ShardId;
@@ -876,16 +871,6 @@
         &self,
         target_block_hash: &CryptoHash,
     ) -> Result<Vec<CryptoHash>, FlatStorageError> {
-<<<<<<< HEAD
-        let flat_head_info = self
-            .blocks
-            .get(&self.flat_head)
-            .ok_or(self.create_block_not_supported_error(&self.flat_head))?;
-
-        let mut block_hash = target_block_hash.clone();
-        let mut blocks = vec![];
-        while block_hash != self.flat_head {
-=======
         let shard_id = &self.shard_id;
         let flat_head = &self.flat_head;
         let flat_head_info = self
@@ -896,7 +881,6 @@
         let mut block_hash = target_block_hash.clone();
         let mut blocks = vec![];
         while block_hash != *flat_head {
->>>>>>> 18e4ead0
             let block_info = self
                 .blocks
                 .get(&block_hash)
@@ -993,23 +977,6 @@
         })))
     }
 
-<<<<<<< HEAD
-    // /// Gets delta for the given block and shard id which `FlatStorageState`
-    // /// corresponds to.
-    // #[cfg(feature = "protocol_feature_flat_state")]
-    // fn get_delta(&self, block_hash: &CryptoHash) -> Result<Arc<FlatStateDelta>, FlatStorageError> {
-    //     let guard = self.0.write().expect(POISONED_LOCK_ERR);
-    //     guard.get_delta(block_hash)
-    // }
-    //
-    // #[cfg(not(feature = "protocol_feature_flat_state"))]
-    // #[allow(unused)]
-    // fn get_delta(&self, _block_hash: &CryptoHash) -> Result<Arc<FlatStateDelta>, FlatStorageError> {
-    //     Err(FlatStorageError::StorageInternalError)
-    // }
-
-=======
->>>>>>> 18e4ead0
     /// Get sequence of blocks `target_block_hash` (inclusive) to flat head (exclusive)
     /// in backwards chain order. Returns an error if there is no path between them.
     #[cfg(feature = "protocol_feature_flat_state")]
