#[cfg(feature = "protocol_feature_flat_state")]
use crate::NightshadeRuntime;
use borsh::BorshSerialize;
use near_chain::{ChainStore, ChainStoreAccess, RuntimeAdapter};
use near_epoch_manager::EpochManagerAdapter;
use near_primitives::receipt::ReceiptResult;
use near_primitives::runtime::migration_data::MigrationData;
use near_primitives::state::ValueRef;
use near_primitives::types::Gas;
use near_primitives::utils::index_to_bytes;
use near_store::metadata::{DbVersion, DB_VERSION};
use near_store::migrations::BatchedStoreUpdate;
<<<<<<< HEAD
use near_store::version::{DbVersion, DB_VERSION};
use near_store::{DBCol, NodeStorage, Store, Temperature, Trie, TrieIterator};
use near_vm_runner::run;
use std::sync::Arc;
use tracing::debug;
#[cfg(feature = "protocol_feature_flat_state")]
use tracing::info;
=======
use near_store::{DBCol, NodeStorage, Temperature};
>>>>>>> 8a73b981

/// Fix an issue with block ordinal (#5761)
// This migration takes at least 3 hours to complete on mainnet
pub fn migrate_30_to_31(
    storage: &NodeStorage,
    near_config: &crate::NearConfig,
) -> anyhow::Result<()> {
    let store = storage.get_store(Temperature::Hot);
    if near_config.client_config.archive && &near_config.genesis.config.chain_id == "mainnet" {
        do_migrate_30_to_31(&store, &near_config.genesis.config)?;
    }
    Ok(())
}

/// Migrates the database from version 30 to 31.
///
/// Recomputes block ordinal due to a bug fixed in #5761.
pub fn do_migrate_30_to_31(
    store: &near_store::Store,
    genesis_config: &near_chain_configs::GenesisConfig,
) -> anyhow::Result<()> {
    let genesis_height = genesis_config.genesis_height;
    let chain_store = ChainStore::new(store.clone(), genesis_height, false);
    let head = chain_store.head()?;
    let mut store_update = BatchedStoreUpdate::new(&store, 10_000_000);
    let mut count = 0;
    // we manually checked mainnet archival data and the first block where the discrepancy happened is `47443088`.
    for height in 47443088..=head.height {
        if let Ok(block_hash) = chain_store.get_block_hash_by_height(height) {
            let block_ordinal = chain_store.get_block_merkle_tree(&block_hash)?.size();
            let block_hash_from_block_ordinal =
                chain_store.get_block_hash_from_ordinal(block_ordinal)?;
            if block_hash_from_block_ordinal != block_hash {
                println!(
                    "Inconsistency in block ordinal to block hash mapping found at block height {}",
                    height
                );
                count += 1;
                store_update
                    .set_ser(DBCol::BlockOrdinal, &index_to_bytes(block_ordinal), &block_hash)
                    .expect("BorshSerialize should not fail");
            }
        }
    }
    println!("total inconsistency count: {}", count);
    store_update.finish()?;
    Ok(())
}

/// Migrates database from version 33 to 34.
///
/// It is expected to run against a node without flat storage and should fill the flat storage
/// columns with state data related to last final head. In other words, previously used binary
/// should be built without `protocol_feature_flat_state` feature and new binary should include it.
/// Don't use in production, currently used for testing and estimation purposes.
#[cfg(feature = "protocol_feature_flat_state")]
pub fn migrate_33_to_34(
    storage: &NodeStorage,
    near_config: &crate::NearConfig,
) -> anyhow::Result<()> {
    let store = storage.get_store(Temperature::Hot);
    // just needed for NightshadeRuntime initialization and is used only for trying to retrieve state dump which is
    // not present. we should consider making this parameter optional or pass homedir to migrator
    let tmpdir = tempfile::Builder::new().prefix("storage").tempdir().unwrap();
    let runtime = NightshadeRuntime::from_config(tmpdir.path(), store.clone(), &near_config);
    do_migrate_33_to_34(runtime, &near_config.genesis.config)?;
    Ok(())
}

#[cfg(feature = "protocol_feature_flat_state")]
pub fn do_migrate_33_to_34(
    runtime: NightshadeRuntime,
    genesis_config: &near_chain_configs::GenesisConfig,
) -> anyhow::Result<()> {
    let store = runtime.get_store();
    let mut chain_store = ChainStore::new(store.clone(), genesis_config.genesis_height, false);
    let final_head = chain_store.final_head()?;
    let block_hash = final_head.last_block_hash;
    let epoch_id = runtime.get_epoch_id(&block_hash)?;
    let num_shards = runtime.num_shards(&epoch_id)?;
    let mut store_update = BatchedStoreUpdate::new(&store, 1_000);
    info!(target: "chain", "Writing flat state heads");
    for shard_id in 0..num_shards {
        store_update
            .set_ser(crate::DBCol::FlatStateMisc, &shard_id.try_to_vec().unwrap(), &block_hash)
            .expect("Error writing flat head from storage");
    }
    store_update.finish()?;

    for shard_id in 0..num_shards {
        info!(target: "chain", %shard_id, "Start flat state shard migration");
        let shard_uid = runtime.shard_id_to_uid(shard_id, &epoch_id)?;
        let state_root = chain_store.get_chunk_extra(&block_hash, &shard_uid)?.state_root().clone();
        let trie = runtime.get_trie_for_shard(shard_id, &block_hash, state_root, false)?;

        let sub_trie_size = 1_000_000;
        let max_threads = 128;
        let thread_slots = Arc::new(std::sync::atomic::AtomicU32::new(max_threads));

        let mut state_iter = trie.iter()?;

        let mut handles = vec![];
        for sub_trie in state_iter.heavy_sub_tries(sub_trie_size)? {
            let TrieIterator { trie, trail, key_nibbles, visited_nodes } = sub_trie?;
            let storage = trie
                .storage
                .as_caching_storage()
                .expect("preload called without caching storage")
                .clone();
            let root = trie.get_root().clone();
            loop {
                if thread_slots.load(std::sync::atomic::Ordering::Relaxed) > 0 {
                    // guaranteed to not wrap because only the main thread subtracts
                    thread_slots.fetch_sub(1, std::sync::atomic::Ordering::Relaxed);
                    break;
                } else {
                    // TODO: consider using conditional variable
                    std::thread::sleep(std::time::Duration::from_micros(10));
                }
            }
            let inner_thread_slots = thread_slots.clone();
            let inner_store = store.clone();
            let handle = std::thread::spawn(move || {
                let hex_prefix: String = key_nibbles
                    .iter()
                    .map(|&n| char::from_digit(n as u32, 16).expect("nibble should be <16"))
                    .collect();
                debug!(target: "store", "Preload subtrie at {hex_prefix}");
                let trie = Trie::new(Box::new(storage), root, None);
                let inner_iter = TrieIterator { trie: &trie, trail, key_nibbles, visited_nodes };
                let mut store_update = BatchedStoreUpdate::new(&inner_store, 1_000);
                let n = inner_iter
                    .map(|item| {
                        let item = item.unwrap();
                        let value_ref = ValueRef::new(&item.1);
                        store_update
                            .set_ser(DBCol::FlatState, &item.0, &value_ref)
                            .expect("Failed to put value in FlatState");
                    })
                    .count();
                store_update.finish().unwrap();
                debug!(target: "store", "Preload subtrie at {hex_prefix} done, loaded {n:<8} state items");
                inner_thread_slots.fetch_add(1, std::sync::atomic::Ordering::Relaxed);
                n
            });
            handles.push(handle);
        }

        let mut n = 0;
        for handle in handles {
            n += handle.join().expect("thread failed");
        }
        info!(target: "store", "Wrote {n} state items");
    }

    Ok(())
}

/// In test runs reads and writes here used 442 TGas, but in test on live net migration take
/// between 4 and 4.5s. We do not want to process any receipts in this block
const GAS_USED_FOR_STORAGE_USAGE_DELTA_MIGRATION: Gas = 1_000_000_000_000_000;

pub fn load_migration_data(chain_id: &str) -> MigrationData {
    let is_mainnet = chain_id == "mainnet";
    MigrationData {
        storage_usage_delta: if is_mainnet {
            near_mainnet_res::mainnet_storage_usage_delta()
        } else {
            Vec::new()
        },
        storage_usage_fix_gas: if is_mainnet {
            GAS_USED_FOR_STORAGE_USAGE_DELTA_MIGRATION
        } else {
            0
        },
        restored_receipts: if is_mainnet {
            near_mainnet_res::mainnet_restored_receipts()
        } else {
            ReceiptResult::default()
        },
    }
}

pub(super) struct Migrator<'a> {
    config: &'a crate::config::NearConfig,
}

impl<'a> Migrator<'a> {
    pub fn new(config: &'a crate::config::NearConfig) -> Self {
        Self { config }
    }
}

/// Asserts that node’s configuration does not use deprecated snapshot config
/// options.
///
/// The `use_db_migration_snapshot` and `db_migration_snapshot_path`
/// configuration options have been deprecated in favour of
/// `store.migration_snapshot`.
///
/// This function panics if the old options are set and shows instruction how to
/// migrate to the new options.
///
/// This is a hack which stops `StoreOpener` before it attempts migration.
/// Ideally we would propagate errors nicely but that would complicate the API
/// a wee bit so instead we’re panicking.  This shouldn’t be a big deal since
/// the deprecated options are going away ‘soon’.
fn assert_no_deprecated_config(config: &crate::config::NearConfig) {
    use near_store::config::MigrationSnapshot;

    let example = match (
        config.config.use_db_migration_snapshot,
        config.config.db_migration_snapshot_path.as_ref(),
    ) {
        (None, None) => return,
        (Some(false), _) => MigrationSnapshot::Enabled(false),
        (_, None) => MigrationSnapshot::Enabled(true),
        (_, Some(path)) => MigrationSnapshot::Path(path.join("migration-snapshot")),
    };
    panic!(
        "‘use_db_migration_snapshot’ and ‘db_migration_snapshot_path’ options \
         are deprecated.\nSet ‘store.migration_snapshot’ to instead, e.g.:\n{}",
        example.format_example()
    )
}

impl<'a> near_store::StoreMigrator for Migrator<'a> {
    fn check_support(&self, version: DbVersion) -> Result<(), &'static str> {
        assert_no_deprecated_config(self.config);
        // TODO(mina86): Once open ranges in match are stabilised, get rid of
        // this constant and change the match to be 27..DB_VERSION.
        const LAST_SUPPORTED: DbVersion = DB_VERSION - 1;
        match version {
            0..=26 => Err("1.26"),
            27..=LAST_SUPPORTED => Ok(()),
            _ => unreachable!(),
        }
    }

    fn migrate(&self, storage: &NodeStorage, version: DbVersion) -> anyhow::Result<()> {
        match version {
            0..=26 => unreachable!(),
            27 => {
                // version 27 => 28: add DBCol::StateChangesForSplitStates
                //
                // Does not need to do anything since open db with option
                // `create_missing_column_families`.  Nevertheless need to bump
                // db version, because db_version 27 binary can't open
                // db_version 28 db.  Combine it with migration from 28 to 29;
                // don’t do anything here.
                Ok(())
            }
            28 => near_store::migrations::migrate_28_to_29(storage),
            29 => near_store::migrations::migrate_29_to_30(storage),
            30 => migrate_30_to_31(storage, &self.config),
            31 => near_store::migrations::migrate_31_to_32(storage),
            32 => near_store::migrations::migrate_32_to_33(storage),
<<<<<<< HEAD
            #[cfg(feature = "protocol_feature_flat_state")]
            33 => migrate_33_to_34(storage, &self.config),
=======
            33 => {
                near_store::migrations::migrate_33_to_34(storage, self.config.client_config.archive)
            }
>>>>>>> 8a73b981
            DB_VERSION.. => unreachable!(),
        }
    }
}

#[cfg(test)]
mod tests {
    use super::*;
    use near_mainnet_res::mainnet_restored_receipts;
    use near_mainnet_res::mainnet_storage_usage_delta;
    use near_primitives::hash::hash;

    #[test]
    fn test_migration_data() {
        assert_eq!(
            hash(serde_json::to_string(&mainnet_storage_usage_delta()).unwrap().as_bytes())
                .to_string(),
            "2fEgaLFBBJZqgLQEvHPsck4NS3sFzsgyKaMDqTw5HVvQ"
        );
        let mainnet_migration_data = load_migration_data("mainnet");
        assert_eq!(mainnet_migration_data.storage_usage_delta.len(), 3112);
        let testnet_migration_data = load_migration_data("testnet");
        assert_eq!(testnet_migration_data.storage_usage_delta.len(), 0);
    }

    #[test]
    fn test_restored_receipts_data() {
        assert_eq!(
            hash(serde_json::to_string(&mainnet_restored_receipts()).unwrap().as_bytes())
                .to_string(),
            "48ZMJukN7RzvyJSW9MJ5XmyQkQFfjy2ZxPRaDMMHqUcT"
        );
        let mainnet_migration_data = load_migration_data("mainnet");
        assert_eq!(mainnet_migration_data.restored_receipts.get(&0u64).unwrap().len(), 383);
        let testnet_migration_data = load_migration_data("testnet");
        assert!(testnet_migration_data.restored_receipts.is_empty());
    }
}<|MERGE_RESOLUTION|>--- conflicted
+++ resolved
@@ -10,17 +10,10 @@
 use near_primitives::utils::index_to_bytes;
 use near_store::metadata::{DbVersion, DB_VERSION};
 use near_store::migrations::BatchedStoreUpdate;
-<<<<<<< HEAD
-use near_store::version::{DbVersion, DB_VERSION};
 use near_store::{DBCol, NodeStorage, Store, Temperature, Trie, TrieIterator};
-use near_vm_runner::run;
 use std::sync::Arc;
-use tracing::debug;
 #[cfg(feature = "protocol_feature_flat_state")]
-use tracing::info;
-=======
-use near_store::{DBCol, NodeStorage, Temperature};
->>>>>>> 8a73b981
+use tracing::{debug, info};
 
 /// Fix an issue with block ordinal (#5761)
 // This migration takes at least 3 hours to complete on mainnet
@@ -70,14 +63,14 @@
     Ok(())
 }
 
-/// Migrates database from version 33 to 34.
+/// Migrates database from version 34 to 35.
 ///
 /// It is expected to run against a node without flat storage and should fill the flat storage
 /// columns with state data related to last final head. In other words, previously used binary
 /// should be built without `protocol_feature_flat_state` feature and new binary should include it.
 /// Don't use in production, currently used for testing and estimation purposes.
 #[cfg(feature = "protocol_feature_flat_state")]
-pub fn migrate_33_to_34(
+pub fn migrate_34_to_35(
     storage: &NodeStorage,
     near_config: &crate::NearConfig,
 ) -> anyhow::Result<()> {
@@ -86,12 +79,12 @@
     // not present. we should consider making this parameter optional or pass homedir to migrator
     let tmpdir = tempfile::Builder::new().prefix("storage").tempdir().unwrap();
     let runtime = NightshadeRuntime::from_config(tmpdir.path(), store.clone(), &near_config);
-    do_migrate_33_to_34(runtime, &near_config.genesis.config)?;
+    do_migrate_34_to_35(runtime, &near_config.genesis.config)?;
     Ok(())
 }
 
 #[cfg(feature = "protocol_feature_flat_state")]
-pub fn do_migrate_33_to_34(
+pub fn do_migrate_34_to_35(
     runtime: NightshadeRuntime,
     genesis_config: &near_chain_configs::GenesisConfig,
 ) -> anyhow::Result<()> {
@@ -278,14 +271,11 @@
             30 => migrate_30_to_31(storage, &self.config),
             31 => near_store::migrations::migrate_31_to_32(storage),
             32 => near_store::migrations::migrate_32_to_33(storage),
-<<<<<<< HEAD
-            #[cfg(feature = "protocol_feature_flat_state")]
-            33 => migrate_33_to_34(storage, &self.config),
-=======
             33 => {
                 near_store::migrations::migrate_33_to_34(storage, self.config.client_config.archive)
             }
->>>>>>> 8a73b981
+            #[cfg(feature = "protocol_feature_flat_state")]
+            34 => migrate_34_to_35(storage, &self.config),
             DB_VERSION.. => unreachable!(),
         }
     }
