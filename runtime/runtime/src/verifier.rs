use near_crypto::key_conversion::is_valid_staking_key;
use near_primitives::checked_feature;
use near_primitives::runtime::config::RuntimeConfig;
use near_primitives::types::BlockHeight;
use near_primitives::{
    account::AccessKeyPermission,
    config::VMLimitConfig,
    errors::{
        ActionsValidationError, InvalidAccessKeyError, InvalidTxError, ReceiptValidationError,
        RuntimeError,
    },
    receipt::{ActionReceipt, DataReceipt, Receipt, ReceiptEnum},
    transaction::{
        Action, AddKeyAction, DeployContractAction, FunctionCallAction, SignedTransaction,
        StakeAction,
    },
    types::{AccountId, Balance},
    version::ProtocolVersion,
};
use near_store::{
    get_access_key, get_account, set_access_key, set_account, StorageError, TrieUpdate,
};

use crate::config::{total_prepaid_gas, tx_cost, TransactionCost};
use crate::near_primitives::account::{Account, FunctionCallPermission};
use crate::near_primitives::trie_key::trie_key_parsers;
use crate::VerificationResult;
use near_primitives::hash::CryptoHash;

/// Possible errors when checking whether an account has enough tokens for storage staking
/// Read details of state staking
/// <https://nomicon.io/Economics/README.html#state-stake>.
pub enum StorageStakingError {
    /// An account does not have enough and the additional amount needed for storage staking
    LackBalanceForStorageStaking(Balance),
    /// Storage consistency error: an account has invalid storage usage or amount or locked amount
    StorageError(String),
}

/// Checks if given account has enough balance for storage stake, and returns:
///  - Ok(()) if account has enough balance or is a zero-balance account
///  - Err(StorageStakingError::LackBalanceForStorageStaking(amount)) if account doesn't have enough and how much need to be added,
///  - Err(StorageStakingError::StorageError(err)) if account has invalid storage usage or amount/locked.
pub fn check_storage_stake(
    account_id: &AccountId,
    account: &Account,
    runtime_config: &RuntimeConfig,
    state_update: &mut TrieUpdate,
    current_protocol_version: ProtocolVersion,
) -> Result<(), StorageStakingError> {
    let required_amount = Balance::from(account.storage_usage())
        .checked_mul(runtime_config.storage_amount_per_byte())
        .ok_or_else(|| {
            format!("Account's storage_usage {} overflows multiplication", account.storage_usage())
        })
        .map_err(StorageStakingError::StorageError)?;
    let available_amount = account
        .amount()
        .checked_add(account.locked())
        .ok_or_else(|| {
            format!(
                "Account's amount {} and locked {} overflow addition",
                account.amount(),
                account.locked()
            )
        })
        .map_err(StorageStakingError::StorageError)?;
    if available_amount >= required_amount {
        Ok(())
    } else {
        // Check if the account is a zero balance account. The check is delayed until here because
        // it requires storage reads
        if checked_feature!(
            "protocol_feature_zero_balance_account",
            ZeroBalanceAccount,
            current_protocol_version
        ) && is_zero_balance_account(account_id, account, state_update)
            .map_err(|e| StorageStakingError::StorageError(e.to_string()))?
        {
            return Ok(());
        }
        Err(StorageStakingError::LackBalanceForStorageStaking(required_amount - available_amount))
    }
}

/// Zero Balance Account introduced in NEP 448 https://github.com/near/NEPs/pull/448
/// An account is a zero balance account if and only if the following holds:
/// - it has at most 2 full access keys and at most 2 function call access keys
/// - it does not have any contract deployed or store any contract data
fn is_zero_balance_account(
    account_id: &AccountId,
    account: &Account,
    state_update: &mut TrieUpdate,
) -> Result<bool, StorageError> {
    // Check whether the account has a contract deployed
    if account.code_hash() != CryptoHash::default() {
        return Ok(false);
    }
    // Check whether the account has any data in contract storage
    if let Some(_) = state_update
        .iter(&trie_key_parsers::get_raw_prefix_for_contract_data(account_id, &[]))?
        .next()
    {
        return Ok(false);
    }
    // Check access keys. There can be at most 2 full access keys and at most 2 function call access keys.
    // Function call access keys must not specify method names.
    let mut full_access_key_count = 0;
    let mut function_call_access_key_count = 0;
    let raw_prefix = &trie_key_parsers::get_raw_prefix_for_access_keys(account_id);
    for raw_key in state_update.iter(raw_prefix)? {
        let raw_key = raw_key?;
        let access_key =
            near_store::get_access_key_raw(state_update, &raw_key)?.ok_or_else(|| {
                StorageError::StorageInconsistentState("Missing access key".to_string())
            })?;
        match access_key.permission {
            AccessKeyPermission::FullAccess => full_access_key_count += 1,
            AccessKeyPermission::FunctionCall(FunctionCallPermission { method_names, .. }) => {
                if !method_names.is_empty() {
                    return Ok(false);
                }
                function_call_access_key_count += 1
            }
        }
        if full_access_key_count > 2 || function_call_access_key_count > 2 {
            return Ok(false);
        }
    }

    Ok(true)
}

#[cfg(feature = "protocol_feature_nep366_delegate_action")]
use near_primitives::transaction::SignedDelegateAction;

/// Validates the transaction without using the state. It allows any node to validate a
/// transaction before forwarding it to the node that tracks the `signer_id` account.
pub fn validate_transaction(
    config: &RuntimeConfig,
    gas_price: Balance,
    signed_transaction: &SignedTransaction,
    verify_signature: bool,
    current_protocol_version: ProtocolVersion,
) -> Result<TransactionCost, RuntimeError> {
    let transaction = &signed_transaction.transaction;
    let signer_id = &transaction.signer_id;

    if verify_signature
        && !signed_transaction
            .signature
            .verify(signed_transaction.get_hash().as_ref(), &transaction.public_key)
    {
        return Err(InvalidTxError::InvalidSignature.into());
    }

    let transaction_size = signed_transaction.get_size();
    let max_transaction_size = config.wasm_config.limit_config.max_transaction_size;
    if transaction_size > max_transaction_size {
        return Err(InvalidTxError::TransactionSizeExceeded {
            size: transaction_size,
            limit: max_transaction_size,
        }
        .into());
    }

    validate_actions(&config.wasm_config.limit_config, &transaction.actions)
        .map_err(InvalidTxError::ActionsValidation)?;

    let sender_is_receiver = &transaction.receiver_id == signer_id;

    tx_cost(&config.fees, transaction, gas_price, sender_is_receiver, current_protocol_version)
        .map_err(|_| InvalidTxError::CostOverflow.into())
}

/// Verifies the signed transaction on top of given state, charges transaction fees
/// and balances, and updates the state for the used account and access keys.
pub fn verify_and_charge_transaction(
    config: &RuntimeConfig,
    state_update: &mut TrieUpdate,
    gas_price: Balance,
    signed_transaction: &SignedTransaction,
    verify_signature: bool,
    #[allow(unused)] block_height: Option<BlockHeight>,
    current_protocol_version: ProtocolVersion,
) -> Result<VerificationResult, RuntimeError> {
    let TransactionCost { gas_burnt, gas_remaining, receipt_gas_price, total_cost, burnt_amount } =
        validate_transaction(
            config,
            gas_price,
            signed_transaction,
            verify_signature,
            current_protocol_version,
        )?;
    let transaction = &signed_transaction.transaction;
    let signer_id = &transaction.signer_id;

    let mut signer = match get_account(state_update, signer_id)? {
        Some(signer) => signer,
        None => {
            return Err(InvalidTxError::SignerDoesNotExist { signer_id: signer_id.clone() }.into());
        }
    };
    let mut access_key = match get_access_key(state_update, signer_id, &transaction.public_key)? {
        Some(access_key) => access_key,
        None => {
            return Err(InvalidTxError::InvalidAccessKeyError(
                InvalidAccessKeyError::AccessKeyNotFound {
                    account_id: signer_id.clone(),
                    public_key: transaction.public_key.clone(),
                },
            )
            .into());
        }
    };

    if transaction.nonce <= access_key.nonce {
        return Err(InvalidTxError::InvalidNonce {
            tx_nonce: transaction.nonce,
            ak_nonce: access_key.nonce,
        }
        .into());
    }
    if checked_feature!("stable", AccessKeyNonceRange, current_protocol_version) {
        if let Some(height) = block_height {
            let upper_bound =
                height * near_primitives::account::AccessKey::ACCESS_KEY_NONCE_RANGE_MULTIPLIER;
            if transaction.nonce >= upper_bound {
                return Err(InvalidTxError::NonceTooLarge {
                    tx_nonce: transaction.nonce,
                    upper_bound,
                }
                .into());
            }
        }
    };

    access_key.nonce = transaction.nonce;

    signer.set_amount(signer.amount().checked_sub(total_cost).ok_or_else(|| {
        InvalidTxError::NotEnoughBalance {
            signer_id: signer_id.clone(),
            balance: signer.amount(),
            cost: total_cost,
        }
    })?);

    if let AccessKeyPermission::FunctionCall(ref mut function_call_permission) =
        access_key.permission
    {
        if let Some(ref mut allowance) = function_call_permission.allowance {
            *allowance = allowance.checked_sub(total_cost).ok_or_else(|| {
                InvalidTxError::InvalidAccessKeyError(InvalidAccessKeyError::NotEnoughAllowance {
                    account_id: signer_id.clone(),
                    public_key: transaction.public_key.clone(),
                    allowance: *allowance,
                    cost: total_cost,
                })
            })?;
        }
    }

    match check_storage_stake(signer_id, &signer, config, state_update, current_protocol_version) {
        Ok(()) => {}
        Err(StorageStakingError::LackBalanceForStorageStaking(amount)) => {
            return Err(InvalidTxError::LackBalanceForState {
                signer_id: signer_id.clone(),
                amount,
            }
            .into())
        }
        Err(StorageStakingError::StorageError(err)) => {
            return Err(RuntimeError::StorageError(StorageError::StorageInconsistentState(err)))
        }
    };

    if let AccessKeyPermission::FunctionCall(ref function_call_permission) = access_key.permission {
        if transaction.actions.len() != 1 {
            return Err(InvalidTxError::InvalidAccessKeyError(
                InvalidAccessKeyError::RequiresFullAccess,
            )
            .into());
        }
        if let Some(Action::FunctionCall(ref function_call)) = transaction.actions.get(0) {
            if function_call.deposit > 0 {
                return Err(InvalidTxError::InvalidAccessKeyError(
                    InvalidAccessKeyError::DepositWithFunctionCall,
                )
                .into());
            }
            if transaction.receiver_id.as_ref() != function_call_permission.receiver_id {
                return Err(InvalidTxError::InvalidAccessKeyError(
                    InvalidAccessKeyError::ReceiverMismatch {
                        tx_receiver: transaction.receiver_id.clone(),
                        ak_receiver: function_call_permission.receiver_id.clone(),
                    },
                )
                .into());
            }
            if !function_call_permission.method_names.is_empty()
                && function_call_permission
                    .method_names
                    .iter()
                    .all(|method_name| &function_call.method_name != method_name)
            {
                return Err(InvalidTxError::InvalidAccessKeyError(
                    InvalidAccessKeyError::MethodNameMismatch {
                        method_name: function_call.method_name.clone(),
                    },
                )
                .into());
            }
        } else {
            return Err(InvalidTxError::InvalidAccessKeyError(
                InvalidAccessKeyError::RequiresFullAccess,
            )
            .into());
        }
    };

    set_access_key(state_update, signer_id.clone(), transaction.public_key.clone(), &access_key);
    set_account(state_update, signer_id.clone(), &signer);

    Ok(VerificationResult { gas_burnt, gas_remaining, receipt_gas_price, burnt_amount })
}

/// Validates a given receipt. Checks validity of the Action or Data receipt.
pub(crate) fn validate_receipt(
    limit_config: &VMLimitConfig,
    receipt: &Receipt,
) -> Result<(), ReceiptValidationError> {
    // We retain these checks here as to maintain backwards compatibility
    // with AccountId validation since we illegally parse an AccountId
    // in near-vm-logic/logic.rs#fn(VMLogic::read_and_parse_account_id)
    AccountId::validate(receipt.predecessor_id.as_ref()).map_err(|_| {
        ReceiptValidationError::InvalidPredecessorId {
            account_id: receipt.predecessor_id.to_string(),
        }
    })?;
    AccountId::validate(receipt.receiver_id.as_ref()).map_err(|_| {
        ReceiptValidationError::InvalidReceiverId { account_id: receipt.receiver_id.to_string() }
    })?;

    match &receipt.receipt {
        ReceiptEnum::Action(action_receipt) => {
            validate_action_receipt(limit_config, action_receipt)
        }
        ReceiptEnum::Data(data_receipt) => validate_data_receipt(limit_config, data_receipt),
    }
}

/// Validates given ActionReceipt. Checks validity of the number of input data dependencies and all actions.
fn validate_action_receipt(
    limit_config: &VMLimitConfig,
    receipt: &ActionReceipt,
) -> Result<(), ReceiptValidationError> {
    if receipt.input_data_ids.len() as u64 > limit_config.max_number_input_data_dependencies {
        return Err(ReceiptValidationError::NumberInputDataDependenciesExceeded {
            number_of_input_data_dependencies: receipt.input_data_ids.len() as u64,
            limit: limit_config.max_number_input_data_dependencies,
        });
    }
    validate_actions(limit_config, &receipt.actions)
        .map_err(ReceiptValidationError::ActionsValidation)
}

/// Validates given data receipt. Checks validity of the length of the returned data.
fn validate_data_receipt(
    limit_config: &VMLimitConfig,
    receipt: &DataReceipt,
) -> Result<(), ReceiptValidationError> {
    let data_len = receipt.data.as_ref().map(|data| data.len()).unwrap_or(0);
    if data_len as u64 > limit_config.max_length_returned_data {
        return Err(ReceiptValidationError::ReturnedValueLengthExceeded {
            length: data_len as u64,
            limit: limit_config.max_length_returned_data,
        });
    }
    Ok(())
}

/// Validates given actions:
///
/// - Checks limits if applicable.
/// - Checks that the total number of actions doesn't exceed the limit.
/// - Checks that there not other action if Action::Delegate is present.
/// - Validates each individual action.
/// - Checks that the total prepaid gas doesn't exceed the limit.
pub(crate) fn validate_actions(
    limit_config: &VMLimitConfig,
    actions: &[Action],
) -> Result<(), ActionsValidationError> {
    if actions.len() as u64 > limit_config.max_actions_per_receipt {
        return Err(ActionsValidationError::TotalNumberOfActionsExceeded {
            total_number_of_actions: actions.len() as u64,
            limit: limit_config.max_actions_per_receipt,
        });
    }

    #[cfg(feature = "protocol_feature_nep366_delegate_action")]
    let mut found_delegate_action = false;
    let mut iter = actions.iter().peekable();
    while let Some(action) = iter.next() {
        if let Action::DeleteAccount(_) = action {
            if iter.peek().is_some() {
                return Err(ActionsValidationError::DeleteActionMustBeFinal);
            }
        } else {
            #[cfg(feature = "protocol_feature_nep366_delegate_action")]
            if let Action::Delegate(_) = action {
                if found_delegate_action {
                    return Err(ActionsValidationError::DelegateActionMustBeOnlyOne);
                }
                found_delegate_action = true;
            }
        }
        validate_action(limit_config, action)?;
    }

    let total_prepaid_gas =
        total_prepaid_gas(actions).map_err(|_| ActionsValidationError::IntegerOverflow)?;
    if total_prepaid_gas > limit_config.max_total_prepaid_gas {
        return Err(ActionsValidationError::TotalPrepaidGasExceeded {
            total_prepaid_gas,
            limit: limit_config.max_total_prepaid_gas,
        });
    }

    Ok(())
}

/// Validates a single given action. Checks limits if applicable.
pub fn validate_action(
    limit_config: &VMLimitConfig,
    action: &Action,
) -> Result<(), ActionsValidationError> {
    match action {
        Action::CreateAccount(_) => Ok(()),
        Action::DeployContract(a) => validate_deploy_contract_action(limit_config, a),
        Action::FunctionCall(a) => validate_function_call_action(limit_config, a),
        Action::Transfer(_) => Ok(()),
        Action::Stake(a) => validate_stake_action(a),
        Action::AddKey(a) => validate_add_key_action(limit_config, a),
        Action::DeleteKey(_) => Ok(()),
        Action::DeleteAccount(_) => Ok(()),
        #[cfg(feature = "protocol_feature_nep366_delegate_action")]
        Action::Delegate(a) => validate_delegate_action(limit_config, a),
    }
}

#[cfg(feature = "protocol_feature_nep366_delegate_action")]
fn validate_delegate_action(
    limit_config: &VMLimitConfig,
    signed_delegate_action: &SignedDelegateAction,
) -> Result<(), ActionsValidationError> {
    let actions = signed_delegate_action.delegate_action.get_actions();
    validate_actions(limit_config, &actions)?;
    Ok(())
}

/// Validates `DeployContractAction`. Checks that the given contract size doesn't exceed the limit.
fn validate_deploy_contract_action(
    limit_config: &VMLimitConfig,
    action: &DeployContractAction,
) -> Result<(), ActionsValidationError> {
    if action.code.len() as u64 > limit_config.max_contract_size {
        return Err(ActionsValidationError::ContractSizeExceeded {
            size: action.code.len() as u64,
            limit: limit_config.max_contract_size,
        });
    }

    Ok(())
}

/// Validates `FunctionCallAction`. Checks that the method name length doesn't exceed the limit and
/// the length of the arguments doesn't exceed the limit.
fn validate_function_call_action(
    limit_config: &VMLimitConfig,
    action: &FunctionCallAction,
) -> Result<(), ActionsValidationError> {
    if action.gas == 0 {
        return Err(ActionsValidationError::FunctionCallZeroAttachedGas);
    }

    if action.method_name.len() as u64 > limit_config.max_length_method_name {
        return Err(ActionsValidationError::FunctionCallMethodNameLengthExceeded {
            length: action.method_name.len() as u64,
            limit: limit_config.max_length_method_name,
        });
    }

    if action.args.len() as u64 > limit_config.max_arguments_length {
        return Err(ActionsValidationError::FunctionCallArgumentsLengthExceeded {
            length: action.args.len() as u64,
            limit: limit_config.max_arguments_length,
        });
    }

    Ok(())
}

/// Validates `StakeAction`. Checks that the `public_key` is a valid staking key.
fn validate_stake_action(action: &StakeAction) -> Result<(), ActionsValidationError> {
    if !is_valid_staking_key(&action.public_key) {
        return Err(ActionsValidationError::UnsuitableStakingKey {
            public_key: action.public_key.clone(),
        });
    }

    Ok(())
}

/// Validates `AddKeyAction`. If the access key permission is `FunctionCall`, checks that the
/// total number of bytes of the method names doesn't exceed the limit and
/// every method name length doesn't exceed the limit.
fn validate_add_key_action(
    limit_config: &VMLimitConfig,
    action: &AddKeyAction,
) -> Result<(), ActionsValidationError> {
    if let AccessKeyPermission::FunctionCall(fc) = &action.access_key.permission {
        // Check whether `receiver_id` is a valid account_id. Historically, we
        // allowed arbitrary strings there!
        match limit_config.account_id_validity_rules_version {
            near_vm_logic::AccountIdValidityRulesVersion::V0 => (),
            near_vm_logic::AccountIdValidityRulesVersion::V1 => {
                if let Err(_) = fc.receiver_id.parse::<AccountId>() {
                    return Err(ActionsValidationError::InvalidAccountId {
                        account_id: truncate_string(&fc.receiver_id, AccountId::MAX_LEN * 2),
                    });
                }
            }
        }

        // Checking method name length limits
        let mut total_number_of_bytes = 0;
        for method_name in &fc.method_names {
            let length = method_name.len() as u64;
            if length > limit_config.max_length_method_name {
                return Err(ActionsValidationError::AddKeyMethodNameLengthExceeded {
                    length,
                    limit: limit_config.max_length_method_name,
                });
            }
            // Adding terminating character to the total number of bytes
            total_number_of_bytes += length + 1;
        }
        if total_number_of_bytes > limit_config.max_number_bytes_method_names {
            return Err(ActionsValidationError::AddKeyMethodNamesNumberOfBytesExceeded {
                total_number_of_bytes,
                limit: limit_config.max_number_bytes_method_names,
            });
        }
    }

    Ok(())
}

fn truncate_string(s: &str, limit: usize) -> String {
    for i in (0..=limit).rev() {
        if let Some(s) = s.get(..i) {
            return s.to_string();
        }
    }
    unreachable!()
}

#[test]
fn test_truncate_string() {
    fn check(input: &str, limit: usize, want: &str) {
        let got = truncate_string(input, limit);
        assert_eq!(got, want)
    }
    check("", 10, "");
    check("hello", 0, "");
    check("hello", 2, "he");
    check("hello", 4, "hell");
    check("hello", 5, "hello");
    check("hello", 6, "hello");
    check("hello", 10, "hello");
    check("привет", 3, "п");
}

#[cfg(test)]
mod tests {
    use std::sync::Arc;

    use near_crypto::{InMemorySigner, KeyType, PublicKey, Signer};
    use near_primitives::account::{AccessKey, Account, FunctionCallPermission};
    use near_primitives::hash::{hash, CryptoHash};
    use near_primitives::test_utils::account_new;
    use near_primitives::transaction::{
        CreateAccountAction, DeleteAccountAction, DeleteKeyAction, StakeAction, TransferAction,
    };
    use near_primitives::types::{AccountId, Balance, MerkleHash, StateChangeCause};
    use near_primitives::version::PROTOCOL_VERSION;
    use near_store::test_utils::create_tries;
    use testlib::runtime_utils::{alice_account, bob_account, eve_dot_alice_account};

    use crate::near_primitives::shard_layout::ShardUId;

<<<<<<< HEAD
    use super::*;
    use crate::near_primitives::contract::ContractCode;
    use crate::near_primitives::trie_key::TrieKey;
    use near_store::{set, set_code};
=======
    #[cfg(feature = "protocol_feature_nep366_delegate_action")]
    use near_crypto::Signature;
    #[cfg(feature = "protocol_feature_nep366_delegate_action")]
    use near_primitives::transaction::{DelegateAction, NonDelegateAction};
>>>>>>> 70eca18b

    /// Initial balance used in tests.
    const TESTING_INIT_BALANCE: Balance = 1_000_000_000 * NEAR_BASE;

    /// One NEAR, divisible by 10^24.
    const NEAR_BASE: Balance = 1_000_000_000_000_000_000_000_000;

    fn setup_common(
        initial_balance: Balance,
        initial_locked: Balance,
        access_key: Option<AccessKey>,
    ) -> (Arc<InMemorySigner>, TrieUpdate, Balance) {
        let access_keys = if let Some(key) = access_key { vec![key] } else { vec![] };
        setup_accounts(vec![(
            alice_account(),
            initial_balance,
            initial_locked,
            access_keys,
            false,
            false,
        )])
    }

    fn setup_accounts(
        // two bools: first one is whether the account has a contract, second one is whether the
        // account has data
        accounts: Vec<(AccountId, Balance, Balance, Vec<AccessKey>, bool, bool)>,
    ) -> (Arc<InMemorySigner>, TrieUpdate, Balance) {
        let tries = create_tries();
        let root = MerkleHash::default();

        let account_id = alice_account();
        let signer = Arc::new(InMemorySigner::from_seed(
            account_id.clone(),
            KeyType::ED25519,
            account_id.as_ref(),
        ));

        let mut initial_state = tries.new_trie_update(ShardUId::single_shard(), root);
        for (account_id, initial_balance, initial_locked, access_keys, has_contract, has_data) in
            accounts
        {
            let mut initial_account = account_new(initial_balance, CryptoHash::default());
            initial_account.set_locked(initial_locked);
            set_account(&mut initial_state, account_id.clone(), &initial_account);
            let mut key_count = 0;
            for access_key in access_keys {
                let public_key = if key_count == 0 {
                    signer.public_key()
                } else {
                    PublicKey::from_seed(KeyType::ED25519, format!("{}", key_count).as_str())
                };
                set_access_key(&mut initial_state, account_id.clone(), public_key, &access_key);
                key_count += 1;
            }
            if has_contract {
                let code = vec![1, 2, 3];
                let code_hash = hash(&code);
                set_code(
                    &mut initial_state,
                    account_id.clone(),
                    &ContractCode::new(code, Some(code_hash)),
                );
                initial_account.set_code_hash(code_hash);
                set_account(&mut initial_state, account_id.clone(), &initial_account);
            }
            if has_data {
                set(
                    &mut initial_state,
                    TrieKey::ContractData { account_id, key: b"test".to_vec() },
                    &[1, 2, 3, 4, 5],
                );
            }
        }
        initial_state.commit(StateChangeCause::InitialState);
        let trie_changes = initial_state.finalize().unwrap().0;
        let mut store_update = tries.store_update();
        let root = tries.apply_all(&trie_changes, ShardUId::single_shard(), &mut store_update);
        store_update.commit().unwrap();

        (signer, tries.new_trie_update(ShardUId::single_shard(), root), 100)
    }

    fn assert_err_both_validations(
        config: &RuntimeConfig,
        state_update: &mut TrieUpdate,
        gas_price: Balance,
        signed_transaction: &SignedTransaction,
        expected_err: RuntimeError,
    ) {
        assert_eq!(
            validate_transaction(config, gas_price, signed_transaction, true, PROTOCOL_VERSION)
                .expect_err("expected an error"),
            expected_err,
        );
        assert_eq!(
            verify_and_charge_transaction(
                config,
                state_update,
                gas_price,
                signed_transaction,
                true,
                None,
                PROTOCOL_VERSION,
            )
            .expect_err("expected an error"),
            expected_err,
        );
    }

    mod zero_balance_account_tests {
        use crate::near_primitives::account::id::AccountId;
        use crate::near_primitives::account::{
            AccessKeyPermission, Account, FunctionCallPermission,
        };
        use crate::verifier::is_zero_balance_account;
        use crate::verifier::tests::{setup_accounts, TESTING_INIT_BALANCE};
        use near_primitives::account::AccessKey;
        use near_store::{get_account, TrieUpdate};
        use testlib::runtime_utils::{alice_account, bob_account};

        fn set_up_test_account(
            account_id: &AccountId,
            num_full_access_keys: u64,
            num_function_call_access_keys: u64,
            has_contract_code: bool,
            has_contract_data: bool,
        ) -> (Account, TrieUpdate) {
            let mut access_keys = vec![];
            for _ in 0..num_full_access_keys {
                access_keys.push(AccessKey::full_access());
            }
            for _ in 0..num_function_call_access_keys {
                let access_key = AccessKey {
                    nonce: 0,
                    permission: AccessKeyPermission::FunctionCall(FunctionCallPermission {
                        allowance: Some(100),
                        receiver_id: bob_account().into(),
                        method_names: vec![],
                    }),
                };
                access_keys.push(access_key);
            }
            let (_, state_update, _) = setup_accounts(vec![(
                account_id.clone(),
                TESTING_INIT_BALANCE,
                0,
                access_keys,
                has_contract_code,
                has_contract_data,
            )]);
            let account = get_account(&state_update, account_id).unwrap().unwrap();
            (account, state_update)
        }

        /// Testing all combination of access keys and contract code/data deployed in this test
        /// to make sure that an account is zero balance only if it has <=2 full access keys and
        /// <= function call access keys and doesn't have contract code or contract data
        #[test]
        fn test_zero_balance_account_with_keys_and_contract() {
            for num_full_access_key in 0..10 {
                for num_function_call_access_key in 0..10 {
                    for i in 0..=1 {
                        for j in 0..=1 {
                            let account_id: AccountId = format!(
                                "alice{}.near",
                                num_full_access_key * 1000
                                    + num_function_call_access_key * 100
                                    + i * 10
                                    + j
                            )
                            .parse()
                            .unwrap();
                            let has_contract_code = i == 0;
                            let has_contract_data = j == 0;
                            let (account, mut state_update) = set_up_test_account(
                                &account_id,
                                num_full_access_key,
                                num_function_call_access_key,
                                has_contract_code,
                                has_contract_data,
                            );
                            let res =
                                is_zero_balance_account(&account_id, &account, &mut state_update);
                            if num_full_access_key <= 2
                                && num_function_call_access_key <= 2
                                && !has_contract_code
                                && !has_contract_data
                            {
                                assert_eq!(res, Ok(true));
                            } else {
                                assert_eq!(res, Ok(false));
                            }
                        }
                    }
                }
            }
        }

        #[test]
        fn test_zero_balance_account_with_invalid_access_key() {
            let account_id = alice_account();
            let (_, mut state_update, _) = setup_accounts(vec![(
                account_id.clone(),
                0,
                0,
                vec![AccessKey {
                    nonce: 0,
                    permission: AccessKeyPermission::FunctionCall(FunctionCallPermission {
                        allowance: Some(100),
                        receiver_id: bob_account().into(),
                        method_names: vec!["hello".to_string()],
                    }),
                }],
                false,
                false,
            )]);
            let account = get_account(&state_update, &account_id).unwrap().unwrap();
            assert_eq!(
                is_zero_balance_account(&account_id, &account, &mut state_update),
                Ok(false)
            );
        }
    }

    // Transactions

    #[test]
    fn test_validate_transaction_valid() {
        let config = RuntimeConfig::test();
        let (signer, mut state_update, gas_price) =
            setup_common(TESTING_INIT_BALANCE, 0, Some(AccessKey::full_access()));

        let deposit = 100;
        let transaction = SignedTransaction::send_money(
            1,
            alice_account(),
            bob_account(),
            &*signer,
            deposit,
            CryptoHash::default(),
        );
        validate_transaction(&config, gas_price, &transaction, true, PROTOCOL_VERSION)
            .expect("valid transaction");
        let verification_result = verify_and_charge_transaction(
            &config,
            &mut state_update,
            gas_price,
            &transaction,
            true,
            None,
            PROTOCOL_VERSION,
        )
        .expect("valid transaction");
        // Should not be free. Burning for sending
        assert!(verification_result.gas_burnt > 0);
        // All burned gas goes to the validators at current gas price
        assert_eq!(
            verification_result.burnt_amount,
            Balance::from(verification_result.gas_burnt) * gas_price
        );

        let account = get_account(&state_update, &alice_account()).unwrap().unwrap();
        // Balance is decreased by the (TX fees + transfer balance).
        assert_eq!(
            account.amount(),
            TESTING_INIT_BALANCE
                - Balance::from(verification_result.gas_remaining)
                    * verification_result.receipt_gas_price
                - verification_result.burnt_amount
                - deposit
        );

        let access_key =
            get_access_key(&state_update, &alice_account(), &signer.public_key()).unwrap().unwrap();
        assert_eq!(access_key.nonce, 1);
    }

    #[test]
    fn test_validate_transaction_invalid_signature() {
        let config = RuntimeConfig::test();
        let (signer, mut state_update, gas_price) =
            setup_common(TESTING_INIT_BALANCE, 0, Some(AccessKey::full_access()));

        let mut tx = SignedTransaction::send_money(
            1,
            alice_account(),
            bob_account(),
            &*signer,
            100,
            CryptoHash::default(),
        );
        tx.signature = signer.sign(CryptoHash::default().as_ref());

        assert_err_both_validations(
            &config,
            &mut state_update,
            gas_price,
            &tx,
            RuntimeError::InvalidTxError(InvalidTxError::InvalidSignature),
        );
    }

    #[test]
    fn test_validate_transaction_invalid_access_key_not_found() {
        let config = RuntimeConfig::test();
        let (bad_signer, mut state_update, gas_price) = setup_common(TESTING_INIT_BALANCE, 0, None);

        assert_eq!(
            verify_and_charge_transaction(
                &config,
                &mut state_update,
                gas_price,
                &SignedTransaction::send_money(
                    1,
                    alice_account(),
                    bob_account(),
                    &*bad_signer,
                    100,
                    CryptoHash::default(),
                ),
                false,
                None,
                PROTOCOL_VERSION,
            )
            .expect_err("expected an error"),
            RuntimeError::InvalidTxError(InvalidTxError::InvalidAccessKeyError(
                InvalidAccessKeyError::AccessKeyNotFound {
                    account_id: alice_account(),
                    public_key: bad_signer.public_key(),
                },
            )),
        );
    }

    #[test]
    fn test_validate_transaction_invalid_bad_action() {
        let mut config = RuntimeConfig::test();
        let (signer, mut state_update, gas_price) =
            setup_common(TESTING_INIT_BALANCE, 0, Some(AccessKey::full_access()));

        config.wasm_config.limit_config.max_total_prepaid_gas = 100;

        assert_err_both_validations(
            &config,
            &mut state_update,
            gas_price,
            &SignedTransaction::from_actions(
                1,
                alice_account(),
                bob_account(),
                &*signer,
                vec![Action::FunctionCall(FunctionCallAction {
                    method_name: "hello".to_string(),
                    args: b"abc".to_vec(),
                    gas: 200,
                    deposit: 0,
                })],
                CryptoHash::default(),
            ),
            RuntimeError::InvalidTxError(InvalidTxError::ActionsValidation(
                ActionsValidationError::TotalPrepaidGasExceeded {
                    total_prepaid_gas: 200,
                    limit: 100,
                },
            )),
        );
    }

    #[test]
    fn test_validate_transaction_invalid_bad_signer() {
        let config = RuntimeConfig::test();
        let (signer, mut state_update, gas_price) =
            setup_common(TESTING_INIT_BALANCE, 0, Some(AccessKey::full_access()));

        assert_eq!(
            verify_and_charge_transaction(
                &config,
                &mut state_update,
                gas_price,
                &SignedTransaction::send_money(
                    1,
                    bob_account(),
                    alice_account(),
                    &*signer,
                    100,
                    CryptoHash::default(),
                ),
                true,
                None,
                PROTOCOL_VERSION,
            )
            .expect_err("expected an error"),
            RuntimeError::InvalidTxError(InvalidTxError::SignerDoesNotExist {
                signer_id: bob_account()
            }),
        );
    }

    #[test]
    fn test_validate_transaction_invalid_bad_nonce() {
        let config = RuntimeConfig::test();
        let (signer, mut state_update, gas_price) = setup_common(
            TESTING_INIT_BALANCE,
            0,
            Some(AccessKey { nonce: 2, permission: AccessKeyPermission::FullAccess }),
        );

        assert_eq!(
            verify_and_charge_transaction(
                &config,
                &mut state_update,
                gas_price,
                &SignedTransaction::send_money(
                    1,
                    alice_account(),
                    bob_account(),
                    &*signer,
                    100,
                    CryptoHash::default(),
                ),
                true,
                None,
                PROTOCOL_VERSION,
            )
            .expect_err("expected an error"),
            RuntimeError::InvalidTxError(InvalidTxError::InvalidNonce { tx_nonce: 1, ak_nonce: 2 }),
        );
    }

    #[test]
    fn test_validate_transaction_invalid_balance_overflow() {
        let config = RuntimeConfig::test();
        let (signer, mut state_update, gas_price) =
            setup_common(TESTING_INIT_BALANCE, 0, Some(AccessKey::full_access()));

        assert_err_both_validations(
            &config,
            &mut state_update,
            gas_price,
            &SignedTransaction::send_money(
                1,
                alice_account(),
                bob_account(),
                &*signer,
                u128::max_value(),
                CryptoHash::default(),
            ),
            RuntimeError::InvalidTxError(InvalidTxError::CostOverflow),
        );
    }

    #[test]
    fn test_validate_transaction_invalid_not_enough_balance() {
        let config = RuntimeConfig::test();
        let (signer, mut state_update, gas_price) =
            setup_common(TESTING_INIT_BALANCE, 0, Some(AccessKey::full_access()));

        let err = verify_and_charge_transaction(
            &config,
            &mut state_update,
            gas_price,
            &SignedTransaction::send_money(
                1,
                alice_account(),
                bob_account(),
                &*signer,
                TESTING_INIT_BALANCE,
                CryptoHash::default(),
            ),
            true,
            None,
            PROTOCOL_VERSION,
        )
        .expect_err("expected an error");
        if let RuntimeError::InvalidTxError(InvalidTxError::NotEnoughBalance {
            signer_id,
            balance,
            cost,
        }) = err
        {
            assert_eq!(signer_id, alice_account());
            assert_eq!(balance, TESTING_INIT_BALANCE);
            assert!(cost > balance);
        } else {
            panic!("Incorrect error");
        }
    }

    #[test]
    fn test_validate_transaction_invalid_not_enough_allowance() {
        let config = RuntimeConfig::test();
        let (signer, mut state_update, gas_price) = setup_common(
            TESTING_INIT_BALANCE,
            0,
            Some(AccessKey {
                nonce: 0,
                permission: AccessKeyPermission::FunctionCall(FunctionCallPermission {
                    allowance: Some(100),
                    receiver_id: bob_account().into(),
                    method_names: vec![],
                }),
            }),
        );

        let err = verify_and_charge_transaction(
            &config,
            &mut state_update,
            gas_price,
            &SignedTransaction::from_actions(
                1,
                alice_account(),
                bob_account(),
                &*signer,
                vec![Action::FunctionCall(FunctionCallAction {
                    method_name: "hello".to_string(),
                    args: b"abc".to_vec(),
                    gas: 300,
                    deposit: 0,
                })],
                CryptoHash::default(),
            ),
            true,
            None,
            PROTOCOL_VERSION,
        )
        .expect_err("expected an error");
        if let RuntimeError::InvalidTxError(InvalidTxError::InvalidAccessKeyError(
            InvalidAccessKeyError::NotEnoughAllowance { account_id, public_key, allowance, cost },
        )) = err
        {
            assert_eq!(account_id, alice_account());
            assert_eq!(public_key, signer.public_key());
            assert_eq!(allowance, 100);
            assert!(cost > allowance);
        } else {
            panic!("Incorrect error");
        }
    }

    /// Setup: account has 1B yoctoN and is 180 bytes. Storage requirement is 1M per byte.
    /// Test that such account can not send 950M yoctoN out as that will leave it under storage requirements.
    /// If zero balance account is enabled, however, the transaction should succeed
    #[test]
    fn test_validate_transaction_invalid_low_balance() {
        let mut config = RuntimeConfig::free();
        config.fees.storage_usage_config.storage_amount_per_byte = 10_000_000;
        let initial_balance = 1_000_000_000;
        let transfer_amount = 950_000_000;
        let (signer, mut state_update, gas_price) =
            setup_common(initial_balance, 0, Some(AccessKey::full_access()));

        let res = verify_and_charge_transaction(
            &config,
            &mut state_update,
            gas_price,
            &SignedTransaction::send_money(
                1,
                alice_account(),
                bob_account(),
                &*signer,
                transfer_amount,
                CryptoHash::default(),
            ),
            true,
            None,
            PROTOCOL_VERSION,
        );

        #[cfg(not(feature = "protocol_feature_zero_balance_account"))]
        assert_eq!(
            res.expect_err("expected an error"),
            RuntimeError::InvalidTxError(InvalidTxError::LackBalanceForState {
                signer_id: alice_account(),
                amount: Balance::from(std::mem::size_of::<Account>() as u64)
                    * config.storage_amount_per_byte()
                    - (initial_balance - transfer_amount)
            })
        );
        #[cfg(feature = "protocol_feature_zero_balance_account")]
        {
            let verification_result = res.unwrap();
            assert_eq!(verification_result.gas_burnt, 0);
            assert_eq!(verification_result.gas_remaining, 0);
            assert_eq!(verification_result.burnt_amount, 0);
        }
    }

    #[test]
    fn test_validate_transaction_invalid_low_balance_many_keys() {
        let mut config = RuntimeConfig::free();
        config.fees.storage_usage_config.storage_amount_per_byte = 10_000_000;
        let initial_balance = 1_000_000_000;
        let transfer_amount = 950_000_000;
        let account_id = alice_account();
        let access_keys = vec![AccessKey::full_access(); 3];
        let (signer, mut state_update, gas_price) = setup_accounts(vec![(
            account_id.clone(),
            initial_balance,
            0,
            access_keys,
            false,
            false,
        )]);

        let res = verify_and_charge_transaction(
            &config,
            &mut state_update,
            gas_price,
            &SignedTransaction::send_money(
                1,
                account_id.clone(),
                bob_account(),
                &*signer,
                transfer_amount,
                CryptoHash::default(),
            ),
            true,
            None,
            PROTOCOL_VERSION,
        )
        .expect_err("expected an error");

        assert_eq!(
            res,
            RuntimeError::InvalidTxError(InvalidTxError::LackBalanceForState {
                signer_id: account_id.clone(),
                amount: Balance::from(std::mem::size_of::<Account>() as u64)
                    * config.storage_amount_per_byte()
                    - (initial_balance - transfer_amount)
            })
        );
    }

    #[test]
    fn test_validate_transaction_invalid_actions_for_function_call() {
        let config = RuntimeConfig::test();
        let (signer, mut state_update, gas_price) = setup_common(
            TESTING_INIT_BALANCE,
            0,
            Some(AccessKey {
                nonce: 0,
                permission: AccessKeyPermission::FunctionCall(FunctionCallPermission {
                    allowance: None,
                    receiver_id: bob_account().into(),
                    method_names: vec![],
                }),
            }),
        );

        assert_eq!(
            verify_and_charge_transaction(
                &config,
                &mut state_update,
                gas_price,
                &SignedTransaction::from_actions(
                    1,
                    alice_account(),
                    bob_account(),
                    &*signer,
                    vec![
                        Action::FunctionCall(FunctionCallAction {
                            method_name: "hello".to_string(),
                            args: b"abc".to_vec(),
                            gas: 100,
                            deposit: 0,
                        }),
                        Action::CreateAccount(CreateAccountAction {})
                    ],
                    CryptoHash::default(),
                ),
                true,
                None,
                PROTOCOL_VERSION,
            )
            .expect_err("expected an error"),
            RuntimeError::InvalidTxError(InvalidTxError::InvalidAccessKeyError(
                InvalidAccessKeyError::RequiresFullAccess
            )),
        );

        assert_eq!(
            verify_and_charge_transaction(
                &config,
                &mut state_update,
                gas_price,
                &SignedTransaction::from_actions(
                    1,
                    alice_account(),
                    bob_account(),
                    &*signer,
                    vec![],
                    CryptoHash::default(),
                ),
                true,
                None,
                PROTOCOL_VERSION,
            )
            .expect_err("expected an error"),
            RuntimeError::InvalidTxError(InvalidTxError::InvalidAccessKeyError(
                InvalidAccessKeyError::RequiresFullAccess
            )),
        );

        assert_eq!(
            verify_and_charge_transaction(
                &config,
                &mut state_update,
                gas_price,
                &SignedTransaction::from_actions(
                    1,
                    alice_account(),
                    bob_account(),
                    &*signer,
                    vec![Action::CreateAccount(CreateAccountAction {})],
                    CryptoHash::default(),
                ),
                true,
                None,
                PROTOCOL_VERSION,
            )
            .expect_err("expected an error"),
            RuntimeError::InvalidTxError(InvalidTxError::InvalidAccessKeyError(
                InvalidAccessKeyError::RequiresFullAccess
            )),
        );
    }

    #[test]
    fn test_validate_transaction_invalid_receiver_for_function_call() {
        let config = RuntimeConfig::test();
        let (signer, mut state_update, gas_price) = setup_common(
            TESTING_INIT_BALANCE,
            0,
            Some(AccessKey {
                nonce: 0,
                permission: AccessKeyPermission::FunctionCall(FunctionCallPermission {
                    allowance: None,
                    receiver_id: bob_account().into(),
                    method_names: vec![],
                }),
            }),
        );

        assert_eq!(
            verify_and_charge_transaction(
                &config,
                &mut state_update,
                gas_price,
                &SignedTransaction::from_actions(
                    1,
                    alice_account(),
                    eve_dot_alice_account(),
                    &*signer,
                    vec![Action::FunctionCall(FunctionCallAction {
                        method_name: "hello".to_string(),
                        args: b"abc".to_vec(),
                        gas: 100,
                        deposit: 0,
                    }),],
                    CryptoHash::default(),
                ),
                true,
                None,
                PROTOCOL_VERSION,
            )
            .expect_err("expected an error"),
            RuntimeError::InvalidTxError(InvalidTxError::InvalidAccessKeyError(
                InvalidAccessKeyError::ReceiverMismatch {
                    tx_receiver: eve_dot_alice_account(),
                    ak_receiver: bob_account().into()
                }
            )),
        );
    }

    #[test]
    fn test_validate_transaction_invalid_method_name_for_function_call() {
        let config = RuntimeConfig::test();
        let (signer, mut state_update, gas_price) = setup_common(
            TESTING_INIT_BALANCE,
            0,
            Some(AccessKey {
                nonce: 0,
                permission: AccessKeyPermission::FunctionCall(FunctionCallPermission {
                    allowance: None,
                    receiver_id: bob_account().into(),
                    method_names: vec!["not_hello".to_string(), "world".to_string()],
                }),
            }),
        );

        assert_eq!(
            verify_and_charge_transaction(
                &config,
                &mut state_update,
                gas_price,
                &SignedTransaction::from_actions(
                    1,
                    alice_account(),
                    bob_account(),
                    &*signer,
                    vec![Action::FunctionCall(FunctionCallAction {
                        method_name: "hello".to_string(),
                        args: b"abc".to_vec(),
                        gas: 100,
                        deposit: 0,
                    }),],
                    CryptoHash::default(),
                ),
                true,
                None,
                PROTOCOL_VERSION,
            )
            .expect_err("expected an error"),
            RuntimeError::InvalidTxError(InvalidTxError::InvalidAccessKeyError(
                InvalidAccessKeyError::MethodNameMismatch { method_name: "hello".to_string() }
            )),
        );
    }

    #[test]
    fn test_validate_transaction_deposit_with_function_call() {
        let config = RuntimeConfig::test();
        let (signer, mut state_update, gas_price) = setup_common(
            TESTING_INIT_BALANCE,
            0,
            Some(AccessKey {
                nonce: 0,
                permission: AccessKeyPermission::FunctionCall(FunctionCallPermission {
                    allowance: None,
                    receiver_id: bob_account().into(),
                    method_names: vec![],
                }),
            }),
        );

        assert_eq!(
            verify_and_charge_transaction(
                &config,
                &mut state_update,
                gas_price,
                &SignedTransaction::from_actions(
                    1,
                    alice_account(),
                    bob_account(),
                    &*signer,
                    vec![Action::FunctionCall(FunctionCallAction {
                        method_name: "hello".to_string(),
                        args: b"abc".to_vec(),
                        gas: 100,
                        deposit: 100,
                    }),],
                    CryptoHash::default(),
                ),
                true,
                None,
                PROTOCOL_VERSION,
            )
            .expect_err("expected an error"),
            RuntimeError::InvalidTxError(InvalidTxError::InvalidAccessKeyError(
                InvalidAccessKeyError::DepositWithFunctionCall,
            )),
        );
    }

    #[test]
    fn test_validate_transaction_exceeding_tx_size_limit() {
        let (signer, mut state_update, gas_price) =
            setup_common(TESTING_INIT_BALANCE, 0, Some(AccessKey::full_access()));

        let transaction = SignedTransaction::from_actions(
            1,
            alice_account(),
            bob_account(),
            &*signer,
            vec![Action::DeployContract(DeployContractAction { code: vec![1; 5] })],
            CryptoHash::default(),
        );
        let transaction_size = transaction.get_size();

        let mut config = RuntimeConfig::test();
        let max_transaction_size = transaction_size - 1;
        config.wasm_config.limit_config.max_transaction_size = transaction_size - 1;

        assert_eq!(
            verify_and_charge_transaction(
                &config,
                &mut state_update,
                gas_price,
                &transaction,
                false,
                None,
                PROTOCOL_VERSION,
            )
            .expect_err("expected an error"),
            RuntimeError::InvalidTxError(InvalidTxError::TransactionSizeExceeded {
                size: transaction_size,
                limit: max_transaction_size
            }),
        );

        config.wasm_config.limit_config.max_transaction_size = transaction_size + 1;
        verify_and_charge_transaction(
            &config,
            &mut state_update,
            gas_price,
            &transaction,
            false,
            None,
            PROTOCOL_VERSION,
        )
        .expect("valid transaction");
    }

    // Receipts

    #[test]
    fn test_validate_receipt_valid() {
        let limit_config = VMLimitConfig::test();
        validate_receipt(&limit_config, &Receipt::new_balance_refund(&alice_account(), 10))
            .expect("valid receipt");
    }

    #[test]
    fn test_validate_action_receipt_too_many_input_deps() {
        let mut limit_config = VMLimitConfig::test();
        limit_config.max_number_input_data_dependencies = 1;
        assert_eq!(
            validate_action_receipt(
                &limit_config,
                &ActionReceipt {
                    signer_id: alice_account(),
                    signer_public_key: PublicKey::empty(KeyType::ED25519),
                    gas_price: 100,
                    output_data_receivers: vec![],
                    input_data_ids: vec![CryptoHash::default(), CryptoHash::default()],
                    actions: vec![]
                }
            )
            .expect_err("expected an error"),
            ReceiptValidationError::NumberInputDataDependenciesExceeded {
                number_of_input_data_dependencies: 2,
                limit: 1
            }
        );
    }

    // DataReceipt

    #[test]
    fn test_validate_data_receipt_valid() {
        let limit_config = VMLimitConfig::test();
        validate_data_receipt(
            &limit_config,
            &DataReceipt { data_id: CryptoHash::default(), data: None },
        )
        .expect("valid data receipt");
        let data = b"hello".to_vec();
        validate_data_receipt(
            &limit_config,
            &DataReceipt { data_id: CryptoHash::default(), data: Some(data) },
        )
        .expect("valid data receipt");
    }

    #[test]
    fn test_validate_data_receipt_too_much_data() {
        let mut limit_config = VMLimitConfig::test();
        let data = b"hello".to_vec();
        limit_config.max_length_returned_data = data.len() as u64 - 1;
        assert_eq!(
            validate_data_receipt(
                &limit_config,
                &DataReceipt { data_id: CryptoHash::default(), data: Some(data.clone()) }
            )
            .expect_err("expected an error"),
            ReceiptValidationError::ReturnedValueLengthExceeded {
                length: data.len() as u64,
                limit: limit_config.max_length_returned_data
            }
        );
    }

    // Group of actions

    #[test]
    fn test_validate_actions_empty() {
        let limit_config = VMLimitConfig::test();
        validate_actions(&limit_config, &[]).expect("empty actions");
    }

    #[test]
    fn test_validate_actions_valid_function_call() {
        let limit_config = VMLimitConfig::test();
        validate_actions(
            &limit_config,
            &[Action::FunctionCall(FunctionCallAction {
                method_name: "hello".to_string(),
                args: b"abc".to_vec(),
                gas: 100,
                deposit: 0,
            })],
        )
        .expect("valid function call action");
    }

    #[test]
    fn test_validate_actions_too_much_gas() {
        let mut limit_config = VMLimitConfig::test();
        limit_config.max_total_prepaid_gas = 220;
        assert_eq!(
            validate_actions(
                &limit_config,
                &[
                    Action::FunctionCall(FunctionCallAction {
                        method_name: "hello".to_string(),
                        args: b"abc".to_vec(),
                        gas: 100,
                        deposit: 0,
                    }),
                    Action::FunctionCall(FunctionCallAction {
                        method_name: "hello".to_string(),
                        args: b"abc".to_vec(),
                        gas: 150,
                        deposit: 0,
                    })
                ]
            )
            .expect_err("expected an error"),
            ActionsValidationError::TotalPrepaidGasExceeded { total_prepaid_gas: 250, limit: 220 }
        );
    }

    #[test]
    fn test_validate_actions_gas_overflow() {
        let mut limit_config = VMLimitConfig::test();
        limit_config.max_total_prepaid_gas = 220;
        assert_eq!(
            validate_actions(
                &limit_config,
                &[
                    Action::FunctionCall(FunctionCallAction {
                        method_name: "hello".to_string(),
                        args: b"abc".to_vec(),
                        gas: u64::max_value() / 2 + 1,
                        deposit: 0,
                    }),
                    Action::FunctionCall(FunctionCallAction {
                        method_name: "hello".to_string(),
                        args: b"abc".to_vec(),
                        gas: u64::max_value() / 2 + 1,
                        deposit: 0,
                    })
                ]
            )
            .expect_err("Expected an error"),
            ActionsValidationError::IntegerOverflow,
        );
    }

    #[test]
    fn test_validate_actions_num_actions() {
        let mut limit_config = VMLimitConfig::test();
        limit_config.max_actions_per_receipt = 1;
        assert_eq!(
            validate_actions(
                &limit_config,
                &[
                    Action::CreateAccount(CreateAccountAction {}),
                    Action::CreateAccount(CreateAccountAction {}),
                ]
            )
            .expect_err("Expected an error"),
            ActionsValidationError::TotalNumberOfActionsExceeded {
                total_number_of_actions: 2,
                limit: 1
            },
        );
    }

    #[test]
    fn test_validate_delete_must_be_final() {
        let mut limit_config = VMLimitConfig::test();
        limit_config.max_actions_per_receipt = 3;
        assert_eq!(
            validate_actions(
                &limit_config,
                &[
                    Action::DeleteAccount(DeleteAccountAction {
                        beneficiary_id: "bob".parse().unwrap()
                    }),
                    Action::CreateAccount(CreateAccountAction {}),
                ]
            )
            .expect_err("Expected an error"),
            ActionsValidationError::DeleteActionMustBeFinal,
        );
    }

    #[test]
    fn test_validate_delete_must_work_if_its_final() {
        let mut limit_config = VMLimitConfig::test();
        limit_config.max_actions_per_receipt = 3;
        assert_eq!(
            validate_actions(
                &limit_config,
                &[
                    Action::CreateAccount(CreateAccountAction {}),
                    Action::DeleteAccount(DeleteAccountAction {
                        beneficiary_id: "bob".parse().unwrap()
                    }),
                ]
            ),
            Ok(()),
        );
    }

    // Individual actions

    #[test]
    fn test_validate_action_valid_create_account() {
        validate_action(&VMLimitConfig::test(), &Action::CreateAccount(CreateAccountAction {}))
            .expect("valid action");
    }

    #[test]
    fn test_validate_action_valid_function_call() {
        validate_action(
            &VMLimitConfig::test(),
            &Action::FunctionCall(FunctionCallAction {
                method_name: "hello".to_string(),
                args: b"abc".to_vec(),
                gas: 100,
                deposit: 0,
            }),
        )
        .expect("valid action");
    }

    #[test]
    fn test_validate_action_invalid_function_call_zero_gas() {
        assert_eq!(
            validate_action(
                &VMLimitConfig::test(),
                &Action::FunctionCall(FunctionCallAction {
                    method_name: "new".to_string(),
                    args: vec![],
                    gas: 0,
                    deposit: 0,
                }),
            )
            .expect_err("expected an error"),
            ActionsValidationError::FunctionCallZeroAttachedGas,
        );
    }

    #[test]
    fn test_validate_action_valid_transfer() {
        validate_action(&VMLimitConfig::test(), &Action::Transfer(TransferAction { deposit: 10 }))
            .expect("valid action");
    }

    #[test]
    fn test_validate_action_valid_stake() {
        validate_action(
            &VMLimitConfig::test(),
            &Action::Stake(StakeAction {
                stake: 100,
                public_key: "ed25519:KuTCtARNzxZQ3YvXDeLjx83FDqxv2SdQTSbiq876zR7".parse().unwrap(),
            }),
        )
        .expect("valid action");
    }

    #[test]
    fn test_validate_action_invalid_staking_key() {
        assert_eq!(
            validate_action(
                &VMLimitConfig::test(),
                &Action::Stake(StakeAction {
                    stake: 100,
                    public_key: PublicKey::empty(KeyType::ED25519),
                }),
            )
            .expect_err("Expected an error"),
            ActionsValidationError::UnsuitableStakingKey {
                public_key: PublicKey::empty(KeyType::ED25519),
            },
        );
    }

    #[test]
    fn test_validate_action_valid_add_key_full_permission() {
        validate_action(
            &VMLimitConfig::test(),
            &Action::AddKey(AddKeyAction {
                public_key: PublicKey::empty(KeyType::ED25519),
                access_key: AccessKey::full_access(),
            }),
        )
        .expect("valid action");
    }

    #[test]
    fn test_validate_action_valid_add_key_function_call() {
        validate_action(
            &VMLimitConfig::test(),
            &Action::AddKey(AddKeyAction {
                public_key: PublicKey::empty(KeyType::ED25519),
                access_key: AccessKey {
                    nonce: 0,
                    permission: AccessKeyPermission::FunctionCall(FunctionCallPermission {
                        allowance: Some(1000),
                        receiver_id: alice_account().into(),
                        method_names: vec!["hello".to_string(), "world".to_string()],
                    }),
                },
            }),
        )
        .expect("valid action");
    }

    #[test]
    fn test_validate_action_valid_delete_key() {
        validate_action(
            &VMLimitConfig::test(),
            &Action::DeleteKey(DeleteKeyAction { public_key: PublicKey::empty(KeyType::ED25519) }),
        )
        .expect("valid action");
    }

    #[test]
    fn test_validate_action_valid_delete_account() {
        validate_action(
            &VMLimitConfig::test(),
            &Action::DeleteAccount(DeleteAccountAction { beneficiary_id: alice_account() }),
        )
        .expect("valid action");
    }

    #[test]
    #[cfg(feature = "protocol_feature_nep366_delegate_action")]
    fn test_delegate_action_must_be_only_one() {
        let signed_delegate_action = SignedDelegateAction {
            delegate_action: DelegateAction {
                sender_id: "bob.test.near".parse().unwrap(),
                receiver_id: "token.test.near".parse().unwrap(),
                actions: vec![NonDelegateAction(Action::CreateAccount(CreateAccountAction {}))],
                nonce: 19000001,
                max_block_height: 57,
                public_key: PublicKey::empty(KeyType::ED25519),
            },
            signature: Signature::default(),
        };
        assert_eq!(
            validate_actions(
                &VMLimitConfig::test(),
                &[
                    Action::Delegate(signed_delegate_action.clone()),
                    Action::Delegate(signed_delegate_action.clone()),
                ]
            ),
            Err(ActionsValidationError::DelegateActionMustBeOnlyOne),
        );
        assert_eq!(
            validate_actions(
                &&VMLimitConfig::test(),
                &[Action::Delegate(signed_delegate_action.clone()),]
            ),
            Ok(()),
        );
        assert_eq!(
            validate_actions(
                &VMLimitConfig::test(),
                &[
                    Action::CreateAccount(CreateAccountAction {}),
                    Action::Delegate(signed_delegate_action.clone()),
                ]
            ),
            Ok(()),
        );
    }
}<|MERGE_RESOLUTION|>--- conflicted
+++ resolved
@@ -599,17 +599,15 @@
 
     use crate::near_primitives::shard_layout::ShardUId;
 
-<<<<<<< HEAD
     use super::*;
     use crate::near_primitives::contract::ContractCode;
     use crate::near_primitives::trie_key::TrieKey;
     use near_store::{set, set_code};
-=======
+
     #[cfg(feature = "protocol_feature_nep366_delegate_action")]
     use near_crypto::Signature;
     #[cfg(feature = "protocol_feature_nep366_delegate_action")]
     use near_primitives::transaction::{DelegateAction, NonDelegateAction};
->>>>>>> 70eca18b
 
     /// Initial balance used in tests.
     const TESTING_INIT_BALANCE: Balance = 1_000_000_000 * NEAR_BASE;
