use crate::cases::ratio_to_gas_signed;
use crate::testbed_runners::{end_count, start_count, Consumed, GasMetric};
use crate::vm_estimator::{create_context, least_squares_method, least_squares_method_2};
use nalgebra::{DMatrix, DVector, Matrix, Matrix2x3, MatrixXx4, RowVector, Vector, Vector2};
use near_logger_utils::init_test_logger;
use near_primitives::config::VMConfig;
use near_primitives::contract::ContractCode;
use near_primitives::runtime::fees::RuntimeFeesConfig;
use near_primitives::types::{CompiledContractCache, ProtocolVersion};
use near_store::{create_store, StoreCompiledContractCache};
use near_test_contracts::{
    aurora_contract, get_aurora_330_data, get_aurora_contract_data, get_aurora_small_contract_data,
    get_multisig_contract_data, get_rs_contract_data, get_voting_contract_data,
};
use near_vm_logic::mocks::mock_external::MockedExternal;
use near_vm_logic::ExtCostsConfig;
use near_vm_runner::cache;
use near_vm_runner::{precompile_contract, run_vm, VMKind};
use nearcore::get_store_path;
use num_rational::Ratio;
use std::cmp::max;
use std::fmt::Write;
use std::fs::OpenOptions;
use std::str;
use std::sync::Arc;

const REPEATS: u64 = 50;

fn get_func_number(contract: &ContractCode) -> usize {
    let module =
        cache::wasmer0_cache::compile_module_cached_wasmer0(&contract, &VMConfig::default(), None)
            .unwrap();
    let module_info = module.info();

    println!("-------");
    println!("{}", module_info.memories.len());
    println!("{}", module_info.globals.len());
    println!("{}", module_info.tables.len());
    println!("{}", module_info.imported_functions.len());
    println!("{}", module_info.imported_memories.len());
    println!("{}", module_info.imported_tables.len());
    println!("{}", module_info.imported_globals.len());
    println!("{}", module_info.exports.map.len());
    println!("{}", module_info.data_initializers.len());
    println!("{}", module_info.elem_initializers.len());
    println!("{}", module_info.func_assoc.len());
    println!("{}", module_info.signatures.len());
    println!("{}", module_info.backend.len());
    println!("{}", module_info.custom_sections.len());
    println!("-------");
    let namespace_table = &module_info.namespace_table;
    let table = &module_info.name_table;
    let imported_funcs: Vec<_> = module_info
        .imported_functions
        .values()
        .map(|i| (namespace_table.get(i.namespace_index), table.get(i.name_index)))
        .collect();
    println!("{:?}", imported_funcs);

    module_info.func_assoc.len()
}

fn get_complexity(contract: &ContractCode) -> usize {
    let module =
        cache::wasmer0_cache::compile_module_cached_wasmer0(&contract, &VMConfig::default(), None)
            .unwrap();
    let module_info = module.info();

    println!("-------");
    println!("{}", module_info.memories.len());
    println!("{}", module_info.globals.len());
    println!("{}", module_info.tables.len());
    println!("{}", module_info.imported_functions.len());
    println!("{}", module_info.imported_memories.len());
    println!("{}", module_info.imported_tables.len());
    println!("{}", module_info.imported_globals.len());
    println!("{}", module_info.exports.map.len());
    println!("{}", module_info.data_initializers.len());
    println!("{}", module_info.elem_initializers.len());
    println!("{}", module_info.func_assoc.len());
    println!("{}", module_info.signatures.len());
    println!("{}", module_info.backend.len());
    println!("{}", module_info.custom_sections.len());
    println!("-------");
    let namespace_table = &module_info.namespace_table;
    let table = &module_info.name_table;
    let imported_funcs: Vec<_> = module_info
        .imported_functions
        .values()
        .map(|i| (namespace_table.get(i.namespace_index), table.get(i.name_index)))
        .collect();
    println!("{:?}", imported_funcs);

    module_info.signatures.len()
        + module_info.imported_functions.len()
        + module_info.imported_memories.len()
        + module_info.imported_tables.len()
        + module_info.imported_globals.len()
        + module_info.func_assoc.len()
        + module_info.tables.len()
        + module_info.memories.len()
        + module_info.globals.len()
        + module_info.exports.map.len()
        + module_info.elem_initializers.len()
    + 0 // code section
    + module_info.data_initializers.len()
}

#[allow(dead_code)]
fn test_function_call(metric: GasMetric, vm_kind: VMKind) {
    // let (mut args_len_xs, mut code_len_xs, mut funcs_xs) = (vec![], vec![], vec![]);
    // let mut ys = vec![];
    let mut rows = 0;
    let mut data = Vec::new();

    // let br_1 = 100; //1000;
    // let mc_2 = 18; //157;

    let brs = vec![]; // Vec<usize> = (1..14).rev().map(|x| 10 * x).collect();
    let repeats = 50;
    // let brs: Vec<usize> = (1..11).map(|x| 1000 * x).collect();
    for br_1 in brs.iter().cloned() {
        let mc_2 = br_1 * 5 / 12;
        let contract_1 = make_many_methods_contract(2, br_1);
        let funcs_1 = get_func_number(&contract_1);
        let cost_1 = compute_function_call_cost(
            metric,
            vm_kind,
            repeats,
            &contract_1,
            "hello0",
            None,
            vec![],
        );

        let contract_2 = make_many_methods_contract(mc_2, 1);
        let funcs_2 = get_func_number(&contract_2);
        let cost_2 = compute_function_call_cost(
            metric,
            vm_kind,
            repeats,
            &contract_2,
            "hello0",
            None,
            vec![],
        );

        let cost_per_function = Ratio::new(
            max((cost_2 - cost_1) as i128, 0i128),
            repeats as i128 * (funcs_2 - funcs_1) as i128,
        );
        let gas_cost_per_function = ratio_to_gas_signed(metric, cost_per_function);

        println!("SHOULD BE CLOSE: {} {}", contract_1.code().len(), contract_2.code().len());
        println!("funcs: {} {}", funcs_1, funcs_2);
        println!("costs: {} {}", cost_per_function, gas_cost_per_function);
    }

    for (method_count, body_repeat) in vec![
        // (2, 100),
        // (2, 10000),
        // (5, 1),
        // (5, 10),
        // (5, 100),
        // (5, 1000),
        // (20, 10),
        // (20, 100),
        // (50, 1),
        // (50, 10),
        // (50, 100),
        // (100, 10),
        // (100, 100),
        // (200, 10),
        (500, 1),
        (1000, 1),
        (2000, 1),
        (5000, 1),
        // (10000, 1),
    ]
    .iter()
    .cloned()
    {
        // for method_count in vec![5, 20, 30, 50, 100, 200] {
        // for method_count in vec![5, 100, 4500] {
        let contract = make_many_methods_contract(method_count, body_repeat);
        let complexity = get_complexity(&contract);
        let args = vec![];
        println!("LEN = {}", contract.code().len());
        let cost = compute_function_call_cost(
            metric,
            vm_kind,
            REPEATS,
            &contract,
            "hello0",
            None,
            args.clone(),
        );
        let module = cache::wasmer0_cache::compile_module_cached_wasmer0(
            &contract,
            &VMConfig::default(),
            None,
        )
        .unwrap();
        let module_info = module.info();
        let funcs = module_info.func_assoc.len();

        println!(
            "{:?} {:?} {} {} {} {} {}",
            vm_kind,
            metric,
            contract.code().len(),
            funcs,
            complexity,
            cost / REPEATS,
            ratio_to_gas_signed(metric, Ratio::new(cost as i128, REPEATS as i128))
        );

        // args_len_xs.push(args.len() as u64);
        // code_len_xs.push(contract.code().len() as u64);
        // funcs_xs.push(funcs as u64);
        // ys.push(cost / REPEATS);

        // data.push(args.len() as f64);
        data.push(contract.code().len() as f64);
        // data.push(funcs as f64);
        data.push(complexity as f64);
        data.push((cost / REPEATS) as f64);

        rows += 1;
    }

    // Regression analysis only makes sense for additive metrics.
    if metric == GasMetric::Time {
        return;
    }

    let COLS = 3;
    let m: DMatrix<f64> = DMatrix::from_row_slice(rows, COLS, &data);

    println!("{:?}", m.shape());
    let xs = m.columns(0, COLS - 1).into_owned();
    let ys = m.column(COLS - 1).into_owned();
    // let (x_train, x_test, y_train, y_test) = train_test_split(&x, &y.transpose(), 0.2, true);

    let (coeff, intercept) = least_squares_method_2(&xs, &ys, COLS);
    println!("coeff: {:?}, intercept: {}", coeff, intercept);
    let mut gas_coeff = vec![];
    for x in coeff.iter().cloned() {
        gas_coeff
            .push(ratio_to_gas_signed(metric, Ratio::new((x * 1_000_000f64) as i128, 1_000_000)));
    }
    let gas_intercept = ratio_to_gas_signed(metric, Ratio::new(intercept as i128, 1));
    println!("gas_coeff: {:?}, gas_intercept = {:?}", gas_coeff, gas_intercept);

    for i in 0..rows {
        let mut gas = gas_intercept;
        for j in 0..COLS - 1 {
            gas += gas_coeff[j] * (xs[(i, j)] as i64);
        }
        let real_gas = ratio_to_gas_signed(metric, Ratio::new(ys[i] as i128, 1));
        println!("est = {}, real = {} | xs = {}", gas, real_gas, xs.row(i));
    }

    // let (cost_base, cost_byte, _) = least_squares_method(&funcs_xs, &ys);

    // println!(
    //     "{:?} {:?} function call base {} gas, per byte {} gas",
    //     vm_kind,
    //     metric,
    //     ratio_to_gas_signed(metric, cost_base),
    //     ratio_to_gas_signed(metric, cost_byte),
    // );
}

fn measure_function_call_1s(vm_kind: VMKind) {
    init_test_logger();

    let (contract, method_name, init_args) = get_rs_contract_data();
    let contract = ContractCode::new(contract.iter().cloned().collect(), None);
    let contract_len = contract.code().len();
    println!("contract length = {}", contract_len);
    println!("method name = {}", method_name);

    let workdir = tempfile::Builder::new().prefix("runtime_testbed").tempdir().unwrap();
    let store = create_store(&get_store_path(workdir.path()));
    let cache_store = Arc::new(StoreCompiledContractCache { store });
    let cache: Option<&dyn CompiledContractCache> = Some(cache_store.as_ref());
    let vm_config = VMConfig::default();
    let mut fake_external = MockedExternal::new();
    let fake_context = create_context(vec![]);
    let fees = RuntimeFeesConfig::default();
    let promise_results = vec![];
    let gas_metric = GasMetric::Time;
    // precompile_contract(&contract, &vm_config, cache);

    let start = start_count(gas_metric);
    let mut i = 0;
    loop {
        let result = run_vm(
            &contract,
            method_name,
            &mut fake_external,
            fake_context.clone(),
            &vm_config,
            &fees,
            &promise_results,
            vm_kind,
            ProtocolVersion::MAX,
            cache,
        );
        i += 1;
        assert!(result.1.is_none());
        if i % 20 == 0 {
            let nanos = end_count(gas_metric, &start) as i128;
            if nanos > 1_000_000_000 {
                break;
            }
        };
    }

    println!("vmkind = {:?}, iters = {}", vm_kind, i);
}

#[test]
fn test_measure_function_call_1s() {
    // Run with
    // cargo test --release --lib function_call::test_function_call_time
    //    --features required  -- --exact --nocapture
    measure_function_call_1s(VMKind::Wasmer0);
    measure_function_call_1s(VMKind::Wasmer2);
    measure_function_call_1s(VMKind::Wasmtime);
}

#[test]
fn test_function_call_time() {
    // Run with
    // cargo test --release --lib function_call::test_function_call_time
    //    --features required  -- --exact --nocapture
    test_function_call(GasMetric::Time, VMKind::Wasmer0);
    // test_function_call(GasMetric::Time, VMKind::Wasmer2);
    // test_function_call(GasMetric::Time, VMKind::Wasmtime);
}

#[test]
fn test_function_call_icount() {
    // Use smth like
    // CARGO_TARGET_X86_64_UNKNOWN_LINUX_GNU_RUNNER=./runner.sh \
    // cargo test --release --features no_cpu_compatibility_checks,required  \
    // --lib function_call::test_function_call_icount -- --exact --nocapture
    // Where runner.sh is
    // /host/nearcore/runtime/runtime-params-estimator/emu-cost/counter_plugin/qemu-x86_64 \
    // -cpu Westmere-v1 -plugin file=/host/nearcore/runtime/runtime-params-estimator/emu-cost/counter_plugin/libcounter.so $@
    test_function_call(GasMetric::ICount, VMKind::Wasmer0);
    // test_function_call(GasMetric::ICount, VMKind::Wasmer2);
    // test_function_call(GasMetric::ICount, VMKind::Wasmtime);
}

#[test]
fn compare_function_call_icount() {
    // Base comparison
    // test_function_call(GasMetric::ICount, VMKind::Wasmer0);

    let runtime_fees_config = RuntimeFeesConfig::default();
    let ext_costs_config = ExtCostsConfig::default();

    let old_function_call_fee =
        runtime_fees_config.action_creation_config.function_call_cost.execution;
    println!("old_function_call_fee = {}", old_function_call_fee);

    let contract_bytes = &include_bytes!("/host/nearcore/aurora_nodata.wat")[..];
    let wasm_code_cow = wat::parse_bytes(contract_bytes).unwrap().clone();
    let wasm_code = wasm_code_cow.as_ref().clone();

    let contracts_data = vec![
        get_aurora_small_contract_data(),
        (wasm_code, "state_migration", None), //get_aurora_small_contract_nodata_data(),
        // get_aurora_with_deploy_data(),
        get_aurora_330_data(),
        get_aurora_contract_data(),
        // get_multisig_contract_data(),
        // get_voting_contract_data(),
        // get_rs_contract_data(),
    ];
    for (i, (contract, method_name, init_args)) in contracts_data.iter().cloned().enumerate() {
        let wat_contract = wabt::wasm2wat(contract).unwrap();
        let path = format!("/host/nearcore/aurora_{}.wat", i);
        std::fs::write(path, wat_contract).expect("Unable to write file");
        println!("{}", method_name);

        // Actual cost
        let contract = ContractCode::new(contract.iter().cloned().collect(), None);
        let contract_len = contract.code().len();
        let funcs = get_func_number(&contract);
        let complexity = get_complexity(&contract);

        println!("contract length = {}", contract_len);

        let cost = compute_function_call_cost(
            GasMetric::ICount,
            VMKind::Wasmer0,
            REPEATS,
            &contract,
            method_name,
            init_args,
            vec![],
        );
        let actual_gas =
            ratio_to_gas_signed(GasMetric::ICount, Ratio::new(cost as i128, REPEATS as i128));
        // println!("actual = {}", actual_gas);

        // Old estimation
        let fee = old_function_call_fee
            + ext_costs_config.contract_compile_base
            + ext_costs_config.contract_compile_bytes * contract_len as u64;
        // runtime_fees_config.action_creation_config.function_call_cost_per_byte is negligible here
        // println!("old estimation = {}", fee);

        // New estimation
        // Prev computed:
        // let new_fee = 37_732_719_837 + 76_128_437 * contract.code().len();
        // Newly:
        // Wasmer0 ICount function call base 48080046101 gas, per byte 207939579 gas
        // let new_fee = 48_080_046_101 + 207_939_579 * contract_len;
        // let new_fee = 8_300_000_000 + 428_000 * contract_len + 2_200_000_000 * funcs;
        let new_fee = 2 * (293_728 * contract_len + 2_040_243_966 * complexity);

        // println!("new estimation = {}", new_fee);

        println!(
            "{}, funcs = {}, complexity = {}, len = {}, actual gas = {}, old fee = {}, new fee = {}",
            method_name, funcs, complexity, contract_len, actual_gas, fee, new_fee
        );
    }
}

fn make_many_methods_contract(method_count: usize, body_repeat: usize) -> ContractCode {
    assert!(method_count > 1);
    let mut methods = String::new();
    // let imports = [
    //     ("env", "log_utf8"),
    //     ("env", "promise_create"),
    //     ("env", "storage_read"),
    //     ("env", "register_len"),
    //     ("env", "block_timestamp"),
    //     ("env", "block_index"),
    //     ("env", "read_register"),
    //     ("env", "keccak256"),
    //     ("env", "ecrecover"),
    //     ("env", "sha256"),
    //     ("env", "current_account_id"),
    //     ("env", "predecessor_account_id"),
    //     ("env", "storage_write"),
    //     ("env", "storage_has_key"),
    //     ("env", "value_return"),
    //     ("env", "promise_then"),
    //     ("env", "promise_return"),
    //     ("env", "storage_remove"),
    //     ("env", "signer_account_id"),
    //     ("env", "ripemd160"),
    //     ("env", "input"),
    //     ("env", "panic_utf8"),
    //     ("env", "promise_batch_create"),
    //     ("env", "promise_batch_action_deploy_contract"),
    //     ("env", "promise_batch_action_function_call"),
    //     ("env", "promise_results_count"),
    //     ("env", "promise_result"),
    //     ("env", "attached_deposit"),
    //     ("env", "promise_batch_action_transfer"),
    //     ("env", "gas"),
    // ];
    // for i in imports.iter().cloned() {
    //     write!(
    //         &mut methods,
    //         "
    //                 (import \"{}\" \"{}\" (memory 1))
    //         ",
    //         i.0, i.1
    //     )
    //     .unwrap();
    // }
    //   write!(
    //       &mut methods,
    //       "
    // (type (;0;) (func (param i32 i32 i32 i64 i64 i32 i32)))
    // (type (;1;) (func (param i32 i32 i32 i32)))
    // (type (;2;) (func (param i32 i32) (result i32)))
    // (type (;3;) (func (param i32 i32)))
    // (type (;4;) (func (param i32)))
    // (type (;5;) (func (param i32 i32 i32) (result i32)))
    // (type (;6;) (func (param i64 i64)))
    // (type (;7;) (func (param i64 i64 i64 i64 i64 i64 i64 i64) (result i64)))
    // (type (;8;) (func (param i64 i64 i64) (result i64)))
    // (type (;9;) (func (param i64) (result i64)))
    // (type (;10;) (func (result i64)))
    // (type (;11;) (func (param i64 i64 i64)))
    // (type (;12;) (func (param i64 i64 i64 i64 i64 i64 i64) (result i64)))
    // (type (;13;) (func (param i64)))
    // (type (;14;) (func (param i64 i64 i64 i64 i64) (result i64)))
    // (type (;15;) (func (param i64 i64) (result i64)))
    // (type (;16;) (func (param i64 i64 i64 i64 i64 i64 i64 i64 i64) (result i64)))
    // (type (;17;) (func (param i64 i64 i64 i64 i64 i64 i64)))
    // (type (;18;) (func (param i32 i32 i32)))
    // (type (;19;) (func (param i32) (result i32)))
    // (type (;20;) (func (param i32 i32 i32 i32 i32 i64 i64 i32 i32 i32 i32)))
    // (type (;21;) (func (param i32 i32 i32 i32 i32 i32 i64 i64 i32)))
    // (type (;22;) (func (param i32 i32 i64)))
    // (type (;23;) (func (param i32 i32 i32 i32 i32 i32 i64 i32)))
    // (type (;24;) (func (param i32) (result i64)))
    // (type (;25;) (func (param i32 i32 i32 i32 i32 i32 i32)))
    // (type (;26;) (func (param i32 i32 i32 i32 i32)))
    // (type (;27;) (func (param i32 i32 i64 i64)))
    // (type (;28;) (func (param i32 i32 i32 i32 i32 i32)))
    // (type (;29;) (func (param i32 i32 i32 i32 i32 i64 i64 i32)))
    // (type (;30;) (func (param i32 i32 i64 i32 i32)))
    // (type (;31;) (func (param i32 i32 i32 i64 i32) (result i32)))
    // (type (;32;) (func (param i32 i32 i32 i32 i32 i64 i32)))
    // (type (;33;) (func (param i32 i32 i32 i32 i32) (result i32)))
    // (type (;34;) (func))
    // (type (;35;) (func (param i32 i64)))
    // (type (;36;) (func (param i32 i32 i32 i32) (result i32)))
    // (type (;37;) (func (param i32 i32 i32 i64)))
    // (type (;38;) (func (param i32 i64 i32)))
    // (type (;39;) (func (param i32 i64 i64)))
    // (type (;40;) (func (param i32 i32 i32 i32 i32 i32 i64 i64 i64)))
    // (type (;41;) (func (param i32 f64 i32 i32) (result i32)))
    // (type (;42;) (func (param i64 i32 i32)))
    // (type (;43;) (func (param i64 i64 i32 i32) (result i32)))
    // (type (;44;) (func (param i32 i32 i32 i32 i32 i32) (result i32)))
    // (type (;45;) (func (param i32 i32 i32) (result i64)))
    // (type (;46;) (func (param i64 i32 i32) (result i32)))
    // (type (;47;) (func (param f64 i32) (result f64)))
    // (type (;48;) (func (param i32 i64 i64 i64 i64 i32)))
    // (type (;49;) (func (param i32 i64 i64 i64 i64)))
    // (type (;50;) (func (param f64 f64) (result f64)))
    // (import \"env\" \"log_utf8\" (func (;0;) (type 6)))
    // (import \"env\" \"promise_create\" (func (;1;) (type 7)))
    // (import \"env\" \"storage_read\" (func (;2;) (type 8)))
    // (import \"env\" \"register_len\" (func (;3;) (type 9)))
    // (import \"env\" \"block_timestamp\" (func (;4;) (type 10)))
    // (import \"env\" \"block_index\" (func (;5;) (type 10)))
    // (import \"env\" \"read_register\" (func (;6;) (type 6)))
    // (import \"env\" \"keccak256\" (func (;7;) (type 11)))
    // (import \"env\" \"ecrecover\" (func (;8;) (type 12)))
    // (import \"env\" \"sha256\" (func (;9;) (type 11)))
    // (import \"env\" \"current_account_id\" (func (;10;) (type 13)))
    // (import \"env\" \"predecessor_account_id\" (func (;11;) (type 13)))
    // (import \"env\" \"storage_write\" (func (;12;) (type 14)))
    // (import \"env\" \"storage_has_key\" (func (;13;) (type 15)))
    // (import \"env\" \"value_return\" (func (;14;) (type 6)))
    // (import \"env\" \"promise_then\" (func (;15;) (type 16)))
    // (import \"env\" \"promise_return\" (func (;16;) (type 13)))
    // (import \"env\" \"storage_remove\" (func (;17;) (type 8)))
    // (import \"env\" \"signer_account_id\" (func (;18;) (type 13)))
    //       "
    //   );
    /*
    (import \"env\" \"ripemd160\" (func (;19;) (type 11)))
    (import \"env\" \"input\" (func (;20;) (type 13)))
    (import \"env\" \"panic_utf8\" (func (;21;) (type 6)))
    (import \"env\" \"promise_batch_create\" (func (;22;) (type 15)))
    (import \"env\" \"promise_batch_action_deploy_contract\" (func (;23;) (type 11)))
    (import \"env\" \"promise_batch_action_function_call\" (func (;24;) (type 17)))
    (import \"env\" \"promise_results_count\" (func (;25;) (type 10)))
    (import \"env\" \"promise_result\" (func (;26;) (type 15)))
    (import \"env\" \"attached_deposit\" (func (;27;) (type 13)))
    (import \"env\" \"promise_batch_action_transfer\" (func (;28;) (type 6)))
      */
    for i in 0..method_count {
        let mut body = String::new();
        write!(&mut body, "i32.const {i} drop ", i = i).unwrap();
        if i > 0 {
            body = body.repeat(body_repeat);
        }
        if i == 0 {
            write!(&mut methods, "(export \"hello{i}\" (func {index}))", i = i, index = i + 0)
                .unwrap();
        }
        write!(
            &mut methods,
            "            
              (func (;{index};)
                {body}
                return
              )
            ",
            index = i + 0,
            body = body,
        )
        .unwrap();
    }
    write!(
        &mut methods,
        "
    (memory (;0;) 17)
        ",
    );
    let code = format!(
        "
        (module
            {}
            )",
        methods
    );
    ContractCode::new(wat::parse_str(code).unwrap(), None)
}

pub fn compute_function_call_cost(
    gas_metric: GasMetric,
    vm_kind: VMKind,
    repeats: u64,
    contract: &ContractCode,
    method_name: &str,
    init_args: Option<Vec<u8>>,
    args: Vec<u8>,
) -> u64 {
    let workdir = tempfile::Builder::new().prefix("runtime_testbed").tempdir().unwrap();
    let store = create_store(&get_store_path(workdir.path()));
    let cache_store = Arc::new(StoreCompiledContractCache { store });
    let cache: Option<&dyn CompiledContractCache> = Some(cache_store.as_ref());
    let vm_config = VMConfig::default();
    let mut fake_external = MockedExternal::new();
<<<<<<< HEAD
    let fake_context = create_context(args);
    let fees = RuntimeFeesConfig::default();
=======
    let fake_context = create_context(vec![]);
    let fees = RuntimeFeesConfig::test();
>>>>>>> 7c77e3b0
    let promise_results = vec![];
    // precompile_contract(&contract, &vm_config, cache);

    match init_args {
        Some(args) => {
            let mut init_context = create_context(args);
            init_context.attached_deposit = 0;
            let result = run_vm(
                &contract,
                "new",
                &mut fake_external,
                init_context,
                &vm_config,
                &fees,
                &promise_results,
                vm_kind,
                ProtocolVersion::MAX,
                cache,
            );
            if result.1.is_some() {
                println!("{:?}", result);
                return 0u64;
            }
            assert!(result.1.is_none());
        }
        None => {}
    };

    // Warmup.
    if repeats != 1 {
        let result = run_vm(
            &contract,
            method_name,
            &mut fake_external,
            fake_context.clone(),
            &vm_config,
            &fees,
            &promise_results,
            vm_kind,
            ProtocolVersion::MAX,
            cache,
        );
        if result.1.is_some() {
            println!("{:?}", result);
            return 0u64;
        }
        assert!(result.1.is_none());
    }
    // Run with gas metering.
    let start = start_count(gas_metric);
    for i in 0..repeats {
        print!("{} ", i);
        let result = run_vm(
            &contract,
            method_name,
            &mut fake_external,
            fake_context.clone(),
            &vm_config,
            &fees,
            &promise_results,
            vm_kind,
            ProtocolVersion::MAX,
            cache,
        );
        assert!(result.1.is_none());
    }
    let total_raw = end_count(gas_metric, &start) as i128;

    println!(
        "total cost = {}, average gas cost = {}",
        total_raw,
        ratio_to_gas_signed(gas_metric, Ratio::new(total_raw as i128, repeats as i128))
    );

    total_raw as u64
}<|MERGE_RESOLUTION|>--- conflicted
+++ resolved
@@ -619,13 +619,8 @@
     let cache: Option<&dyn CompiledContractCache> = Some(cache_store.as_ref());
     let vm_config = VMConfig::default();
     let mut fake_external = MockedExternal::new();
-<<<<<<< HEAD
     let fake_context = create_context(args);
-    let fees = RuntimeFeesConfig::default();
-=======
-    let fake_context = create_context(vec![]);
     let fees = RuntimeFeesConfig::test();
->>>>>>> 7c77e3b0
     let promise_results = vec![];
     // precompile_contract(&contract, &vm_config, cache);
 
