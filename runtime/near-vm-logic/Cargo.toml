[package]
name = "near-vm-logic"
<<<<<<< HEAD
version = "1.3.0"
=======
version = "2.0.0"
>>>>>>> be9cb385
authors = ["Near Inc <hello@nearprotocol.com>"]
edition = "2018"
license = "Apache-2.0"
readme = "README.md"
categories = ["wasm"]
repository = "https://github.com/nearprotocol/nearcore"
homepage = "https://github.com/nearprotocol/nearcore"
description = """
This crate implements the specification of the interface that Near blockchain exposes to the smart contracts.
"""

[dependencies]
byteorder = "1.2"
bs58 = "0.3"
base64 = "0.11"
serde = { version = "1", features = ["derive"] }
sha2 = "0.8"
sha3 = "0.8"

<<<<<<< HEAD
near-runtime-fees = { path = "../near-runtime-fees", version = "1.3.0" }
near-vm-errors = { path = "../near-vm-errors", version = "1.3.0" }
=======
near-runtime-fees = { path = "../near-runtime-fees", version = "2.0.0" }
near-vm-errors = { path = "../near-vm-errors", version = "2.0.0" }
>>>>>>> be9cb385

[dev-dependencies]
serde_json = {version= "1", features= ["preserve_order"]}

[features]
default = ["costs_counting"]
wasmtime_default = []

# Use this feature to enable counting of fees and costs applied.
costs_counting = []

[[test]]
name = "test_storage_read_write"
path = "tests/test_storage_read_write.rs"

[[test]]
name = "test_context"
path = "tests/test_context.rs"

[[test]]
name = "test_miscs"
path = "tests/test_miscs.rs"
required-features = ["costs_counting"]

[[test]]
name = "test_registers"
path = "tests/test_registers.rs"

[[test]]
name = "test_storage_usage"
path = "tests/test_storage_usage.rs"

[[test]]
name = "test_promises"
path = "tests/test_promises.rs"

[[test]]
name = "test_iterators"
path = "tests/test_iterators.rs"<|MERGE_RESOLUTION|>--- conflicted
+++ resolved
@@ -1,10 +1,6 @@
 [package]
 name = "near-vm-logic"
-<<<<<<< HEAD
-version = "1.3.0"
-=======
-version = "2.0.0"
->>>>>>> be9cb385
+version = "2.1.0"
 authors = ["Near Inc <hello@nearprotocol.com>"]
 edition = "2018"
 license = "Apache-2.0"
@@ -24,13 +20,8 @@
 sha2 = "0.8"
 sha3 = "0.8"
 
-<<<<<<< HEAD
-near-runtime-fees = { path = "../near-runtime-fees", version = "1.3.0" }
-near-vm-errors = { path = "../near-vm-errors", version = "1.3.0" }
-=======
-near-runtime-fees = { path = "../near-runtime-fees", version = "2.0.0" }
-near-vm-errors = { path = "../near-vm-errors", version = "2.0.0" }
->>>>>>> be9cb385
+near-runtime-fees = { path = "../near-runtime-fees", version = "2.1.0" }
+near-vm-errors = { path = "../near-vm-errors", version = "2.1.0" }
 
 [dev-dependencies]
 serde_json = {version= "1", features= ["preserve_order"]}
