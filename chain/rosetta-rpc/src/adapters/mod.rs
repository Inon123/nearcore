use actix::Addr;
use near_chain_configs::Genesis;
use near_client::ViewClientActor;
use near_o11y::WithSpanContextExt;
use validated_operations::ValidatedOperation;

pub(crate) mod nep141;
mod transactions;
mod validated_operations;

/// NEAR Protocol defines initial state in genesis records and treats the first
/// block differently (e.g. [it cannot contain any
/// transactions](https://stackoverflow.com/a/63347167/1178806).
///
/// Genesis records can be huge (order of gigabytes of JSON data).  Rosetta API
/// doesn’t define any pagination and suggests to use `other_transactions` to
/// deal with this:
/// <https://community.rosetta-api.org/t/how-to-return-data-without-being-able-to-paginate/98>
/// We choose to do a proper implementation for the genesis block later.
async fn convert_genesis_records_to_transaction(
    genesis: &Genesis,
    view_client_addr: &Addr<ViewClientActor>,
    block: &near_primitives::views::BlockView,
) -> crate::errors::Result<crate::models::Transaction> {
    let mut genesis_account_ids = std::collections::HashSet::new();
    genesis.for_each_record(|record| {
        if let near_primitives::state_record::StateRecord::Account { account_id, .. } = record {
            genesis_account_ids.insert(account_id.clone());
        }
    });
    // Collect genesis accounts into a BTreeMap rather than a HashMap so that
    // the order of accounts is deterministic.  This is needed because we need
    // operations to be created in deterministic order (so that their indexes
    // stay the same).
    let genesis_accounts: std::collections::BTreeMap<_, _> = crate::utils::query_accounts(
        &near_primitives::types::BlockId::Hash(block.header.hash).into(),
        genesis_account_ids.iter(),
        view_client_addr,
    )
    .await?;
    let runtime_config = crate::utils::query_protocol_config(block.header.hash, view_client_addr)
        .await?
        .runtime_config;

    let mut operations = Vec::new();
    for (account_id, account) in genesis_accounts {
        let account_id = super::types::AccountId::from(account_id);
        let account_balances =
            crate::utils::RosettaAccountBalances::from_account(&account, &runtime_config);

        if account_balances.liquid != 0 {
            operations.push(crate::models::Operation {
                operation_identifier: crate::models::OperationIdentifier::new(&operations),
                related_operations: None,
                account: crate::models::AccountIdentifier {
                    address: account_id.clone(),
                    sub_account: None,
                    metadata: None,
                },
                amount: Some(crate::models::Amount::from_yoctonear(account_balances.liquid)),
                type_: crate::models::OperationType::Transfer,
                status: Some(crate::models::OperationStatusKind::Success),
                metadata: None,
            });
        }

        if account_balances.liquid_for_storage != 0 {
            operations.push(crate::models::Operation {
                operation_identifier: crate::models::OperationIdentifier::new(&operations),
                related_operations: None,
                account: crate::models::AccountIdentifier {
                    address: account_id.clone(),
                    sub_account: Some(crate::models::SubAccount::LiquidBalanceForStorage.into()),
                    metadata: None,
                },
                amount: Some(crate::models::Amount::from_yoctonear(
                    account_balances.liquid_for_storage,
                )),
                type_: crate::models::OperationType::Transfer,
                status: Some(crate::models::OperationStatusKind::Success),
                metadata: None,
            });
        }

        if account_balances.locked != 0 {
            operations.push(crate::models::Operation {
                operation_identifier: crate::models::OperationIdentifier::new(&operations),
                related_operations: None,
                account: crate::models::AccountIdentifier {
                    address: account_id.clone(),
                    sub_account: Some(crate::models::SubAccount::Locked.into()),
                    metadata: None,
                },
                amount: Some(crate::models::Amount::from_yoctonear(account_balances.locked)),
                type_: crate::models::OperationType::Transfer,
                status: Some(crate::models::OperationStatusKind::Success),
                metadata: None,
            });
        }
    }

    Ok(crate::models::Transaction {
        transaction_identifier: crate::models::TransactionIdentifier::block_event(
            "block",
            &block.header.hash,
        ),
        operations,
        related_transactions: Vec::new(),
        metadata: crate::models::TransactionMetadata {
            type_: crate::models::TransactionType::Block,
        },
    })
}

pub(crate) async fn convert_block_to_transactions(
    view_client_addr: &Addr<ViewClientActor>,
    block: &near_primitives::views::BlockView,
    currencies: &Option<Vec<crate::models::Currency>>,
) -> crate::errors::Result<Vec<crate::models::Transaction>> {
    let state_changes = view_client_addr
        .send(
            near_client::GetStateChangesInBlock { block_hash: block.header.hash }
                .with_span_context(),
        )
        .await?
        .unwrap();

    // TODO(mina86): Do we actually need ‘seen’?  I’m kinda confused at this
    // point how changes are stored in the database and whether view_client can
    // return duplicate AccountTouched entries.
    let mut seen = std::collections::HashSet::new();
    let touched_account_ids = state_changes
        .into_iter()
        .filter_map(|x| {
            if let near_primitives::views::StateChangeKindView::AccountTouched { account_id } = x {
                Some(account_id)
            } else {
                None
            }
        })
        .filter(move |account_id| {
            // TODO(mina86): Convert this to seen.get_or_insert_with(account_id,
            // Clone::clone) once hash_set_entry stabilises.
            seen.insert(account_id.clone())
        })
        .collect::<Vec<_>>();

    let prev_block_id = near_primitives::types::BlockReference::from(
        near_primitives::types::BlockId::Hash(block.header.prev_hash),
    );
    let accounts_previous_state =
        crate::utils::query_accounts(&prev_block_id, touched_account_ids.iter(), view_client_addr)
            .await?;

    let accounts_changes = view_client_addr
        .send(
            near_client::GetStateChanges {
                block_hash: block.header.hash,
                state_changes_request:
                    near_primitives::views::StateChangesRequestView::AccountChanges {
                        account_ids: touched_account_ids,
                    },
            }
            .with_span_context(),
        )
        .await??;

    let runtime_config = crate::utils::query_protocol_config(block.header.hash, view_client_addr)
        .await?
        .runtime_config;
<<<<<<< HEAD
    let exec_to_rx = transactions::ExecutionToReceipts::for_block(
        &view_client_addr,
        block.header.hash,
        currencies,
    )
    .await?;
=======
    let exec_to_rx =
        transactions::ExecutionToReceipts::for_block(view_client_addr, block.header.hash).await?;
>>>>>>> a0a4146d
    transactions::convert_block_changes_to_transactions(
        view_client_addr,
        &runtime_config,
        &block.header.hash,
        accounts_changes,
        accounts_previous_state,
        exec_to_rx,
    )
    .await
    .map(|dict| dict.into_values().collect())
}

pub(crate) async fn collect_transactions(
    genesis: &Genesis,
    view_client_addr: &Addr<ViewClientActor>,
    block: &near_primitives::views::BlockView,
    currencies: &Option<Vec<crate::models::Currency>>,
) -> crate::errors::Result<Vec<crate::models::Transaction>> {
    if block.header.prev_hash == Default::default() {
        Ok(vec![convert_genesis_records_to_transaction(genesis, view_client_addr, block).await?])
    } else {
        convert_block_to_transactions(view_client_addr, block, currencies).await
    }
}

/// This is used as a common denominator for matching Rosetta Operations to
/// and from NEAR Actions (see From and TryFrom implementations).
///
/// A single NEAR Action expands into 1-3 Rosetta Operations. This
/// relation is bijective (NEAR Actions -> Rosetta Operations ->
/// NEAR Actions == original NEAR Actions).
///
/// There are some helper Operation Types defined since a single operation
/// has only a single "account" field, so to indicate "sender" and "receiver"
/// we use two operations (e.g. InitiateAddKey and AddKey).
#[derive(Debug, Clone, PartialEq)]
pub struct NearActions {
    pub sender_account_id: near_primitives::types::AccountId,
    pub receiver_account_id: near_primitives::types::AccountId,
    pub actions: Vec<near_primitives::transaction::Action>,
}

impl From<NearActions> for Vec<crate::models::Operation> {
    /// Convert NEAR Actions to Rosetta Operations. It never fails.
    fn from(near_actions: NearActions) -> Self {
        let NearActions { sender_account_id, receiver_account_id, actions } = near_actions;
        let sender_account_identifier: crate::models::AccountIdentifier = sender_account_id.into();
        let receiver_account_identifier: crate::models::AccountIdentifier =
            receiver_account_id.into();
        let mut operations = vec![];
        for action in actions {
            match action {
                near_primitives::transaction::Action::CreateAccount(_) => {
                    let initiate_create_account_operation_id =
                        crate::models::OperationIdentifier::new(&operations);
                    operations.push(
                        validated_operations::InitiateCreateAccountOperation {
                            sender_account: sender_account_identifier.clone(),
                        }
                        .into_operation(initiate_create_account_operation_id.clone()),
                    );

                    operations.push(
                        validated_operations::CreateAccountOperation {
                            account: receiver_account_identifier.clone(),
                        }
                        .into_related_operation(
                            crate::models::OperationIdentifier::new(&operations),
                            vec![initiate_create_account_operation_id],
                        ),
                    );
                }

                near_primitives::transaction::Action::DeleteAccount(action) => {
                    let initiate_delete_account_operation_id =
                        crate::models::OperationIdentifier::new(&operations);
                    operations.push(
                        validated_operations::InitiateDeleteAccountOperation {
                            sender_account: sender_account_identifier.clone(),
                        }
                        .into_operation(initiate_delete_account_operation_id.clone()),
                    );

                    let delete_account_operation_id =
                        crate::models::OperationIdentifier::new(&operations);
                    operations.push(
                        validated_operations::DeleteAccountOperation {
                            account: receiver_account_identifier.clone(),
                        }
                        .into_related_operation(
                            delete_account_operation_id.clone(),
                            vec![initiate_delete_account_operation_id],
                        ),
                    );

                    operations.push(
                        validated_operations::RefundDeleteAccountOperation {
                            beneficiary_account: action.beneficiary_id.into(),
                        }
                        .into_related_operation(
                            crate::models::OperationIdentifier::new(&operations),
                            vec![delete_account_operation_id],
                        ),
                    );
                }

                near_primitives::transaction::Action::AddKey(action) => {
                    let initiate_add_key_operation_id =
                        crate::models::OperationIdentifier::new(&operations);
                    operations.push(
                        validated_operations::InitiateAddKeyOperation {
                            sender_account: sender_account_identifier.clone(),
                        }
                        .into_operation(initiate_add_key_operation_id.clone()),
                    );

                    let add_key_operation_id = crate::models::OperationIdentifier::new(&operations);
                    operations.push(
                        validated_operations::AddKeyOperation {
                            account: receiver_account_identifier.clone(),
                            public_key: (&action.public_key).into(),
                        }
                        .into_related_operation(
                            add_key_operation_id,
                            vec![initiate_add_key_operation_id],
                        ),
                    );
                }

                near_primitives::transaction::Action::DeleteKey(action) => {
                    let initiate_delete_key_operation_id =
                        crate::models::OperationIdentifier::new(&operations);
                    operations.push(
                        validated_operations::InitiateDeleteKeyOperation {
                            sender_account: sender_account_identifier.clone(),
                        }
                        .into_operation(initiate_delete_key_operation_id.clone()),
                    );

                    operations.push(
                        validated_operations::DeleteKeyOperation {
                            account: receiver_account_identifier.clone(),
                            public_key: (&action.public_key).into(),
                        }
                        .into_related_operation(
                            crate::models::OperationIdentifier::new(&operations),
                            vec![initiate_delete_key_operation_id],
                        ),
                    );
                }

                near_primitives::transaction::Action::Transfer(action) => {
                    let transfer_amount = crate::models::Amount::from_yoctonear(action.deposit);

                    let sender_transfer_operation_id =
                        crate::models::OperationIdentifier::new(&operations);
                    operations.push(
                        validated_operations::TransferOperation {
                            account: sender_account_identifier.clone(),
                            amount: -transfer_amount.clone(),
                            predecessor_id: Some(sender_account_identifier.clone()),
                        }
                        .into_operation(sender_transfer_operation_id.clone()),
                    );

                    operations.push(
                        validated_operations::TransferOperation {
                            account: receiver_account_identifier.clone(),
                            amount: transfer_amount,
                            predecessor_id: Some(sender_account_identifier.clone()),
                        }
                        .into_related_operation(
                            crate::models::OperationIdentifier::new(&operations),
                            vec![sender_transfer_operation_id],
                        ),
                    );
                }

                near_primitives::transaction::Action::Stake(action) => {
                    operations.push(
                        validated_operations::StakeOperation {
                            account: receiver_account_identifier.clone(),
                            amount: action.stake,
                            public_key: (&action.public_key).into(),
                        }
                        .into_operation(crate::models::OperationIdentifier::new(&operations)),
                    );
                }

                near_primitives::transaction::Action::DeployContract(action) => {
                    let initiate_deploy_contract_operation_id =
                        crate::models::OperationIdentifier::new(&operations);
                    operations.push(
                        validated_operations::InitiateDeployContractOperation {
                            sender_account: sender_account_identifier.clone(),
                        }
                        .into_operation(initiate_deploy_contract_operation_id.clone()),
                    );

                    operations.push(
                        validated_operations::DeployContractOperation {
                            account: receiver_account_identifier.clone(),
                            code: action.code,
                        }
                        .into_related_operation(
                            crate::models::OperationIdentifier::new(&operations),
                            vec![initiate_deploy_contract_operation_id],
                        ),
                    );
                }

                near_primitives::transaction::Action::FunctionCall(action) => {
                    let attached_amount = crate::models::Amount::from_yoctonear(action.deposit);

                    let mut related_operations = vec![];
                    if action.deposit > 0 {
                        let fund_transfer_operation_id =
                            crate::models::OperationIdentifier::new(&operations);
                        operations.push(
                            validated_operations::TransferOperation {
                                account: sender_account_identifier.clone(),
                                amount: -attached_amount.clone(),
                                predecessor_id: Some(sender_account_identifier.clone()),
                            }
                            .into_operation(fund_transfer_operation_id.clone()),
                        );
                        related_operations.push(fund_transfer_operation_id);
                    }

                    let initiate_function_call_operation_id =
                        crate::models::OperationIdentifier::new(&operations);
                    let initiate_function_call_operation =
                        validated_operations::InitiateFunctionCallOperation {
                            sender_account: sender_account_identifier.clone(),
                        }
                        .into_operation(initiate_function_call_operation_id.clone());
                    operations.push(initiate_function_call_operation);

                    related_operations.push(initiate_function_call_operation_id);
                    let deploy_contract_operation = validated_operations::FunctionCallOperation {
                        account: receiver_account_identifier.clone(),
                        method_name: action.method_name,
                        args: action.args,
                        attached_gas: action.gas,
                        attached_amount: action.deposit,
                    }
                    .into_related_operation(
                        crate::models::OperationIdentifier::new(&operations),
                        related_operations,
                    );
                    operations.push(deploy_contract_operation);
                }
                near_primitives::transaction::Action::Delegate(action) => {
                    let initiate_signed_delegate_action_operation_id =
                        crate::models::OperationIdentifier::new(&operations);
                    operations.push(
                        validated_operations::InitiateSignedDelegateActionOperation {
                            sender_account: sender_account_identifier.clone(),
                        }
                        .into_operation(initiate_signed_delegate_action_operation_id.clone()),
                    );

                    let signed_delegate_action_operation_id =
                        crate::models::OperationIdentifier::new(&operations);

                    operations.push(
                        validated_operations::signed_delegate_action::SignedDelegateActionOperation {
                            receiver_id: receiver_account_identifier.clone(),
                            signature: action.signature,
                        }
                        .into_related_operation(
                            signed_delegate_action_operation_id.clone(),
                            vec![initiate_signed_delegate_action_operation_id],
                        )
                    );

                    let initiate_delegate_action_operation_id =
                        crate::models::OperationIdentifier::new(&operations);

                    operations.push(validated_operations::initiate_delegate_action::InitiateDelegateActionOperation{
                        sender_account: action.delegate_action.sender_id.clone().into()
                    }.into_related_operation(initiate_delegate_action_operation_id.clone(), vec![signed_delegate_action_operation_id]));

                    let delegate_action_operation_id =
                        crate::models::OperationIdentifier::new(&operations);
                    let delegate_action_operation: validated_operations::DelegateActionOperation =
                        action.delegate_action.clone().into();

                    operations.push(delegate_action_operation.into_related_operation(
                        delegate_action_operation_id,
                        vec![initiate_delegate_action_operation_id],
                    ));

                    // We know that there are no delegate actions inside so this is guaranteed to
                    // be a single-level recursion.
                    let delegated_operations: Vec<crate::models::Operation> = NearActions {
                        sender_account_id: action.delegate_action.sender_id.clone(),
                        receiver_account_id: action.delegate_action.receiver_id.clone(),
                        actions: action
                            .delegate_action
                            .actions
                            .into_iter()
                            .map(|a| a.into())
                            .collect::<Vec<near_primitives::transaction::Action>>(),
                    }
                    .into();

                    operations.extend(delegated_operations);
                } // TODO(#8469): Implement delegate action support, for now they are ignored.
            }
        }
        operations
    }
}

impl TryFrom<Vec<crate::models::Operation>> for NearActions {
    type Error = crate::errors::ErrorKind;

    /// Convert Rosetta Operations to NEAR Actions.
    ///
    /// See the inverted implementation of From<NearActions> for Vec<Operations>
    /// above to understand how a single NEAR Action is represented with Rosetta
    /// Operations. The implementations are bijective (there is a test below).
    fn try_from(operations: Vec<crate::models::Operation>) -> Result<Self, Self::Error> {
        let mut sender_account_id = crate::utils::InitializeOnce::new(
            "A single transaction cannot be sent from multiple senders",
        );
        let mut receiver_account_id = crate::utils::InitializeOnce::new(
            "A single transaction cannot be sent to multiple recipients",
        );
        let mut delegate_proxy_account_id = crate::utils::InitializeOnce::new(
            "A single transaction cannot be sent by multiple proxies",
        );
        let mut actions: Vec<near_primitives::transaction::Action> = vec![];

        // Iterate over operations backwards to handle the related operations
        let mut operations = operations.into_iter().rev();
        // A single iteration consumes at least one operation from the iterator
        while let Some(tail_operation) = operations.next() {
            match tail_operation.type_ {
                crate::models::OperationType::CreateAccount => {
                    let create_account_operation =
                        validated_operations::CreateAccountOperation::try_from(tail_operation)?;
                    receiver_account_id.try_set(&create_account_operation.account)?;

                    let initiate_create_account_operation =
                        validated_operations::InitiateCreateAccountOperation::try_from_option(
                            operations.next(),
                        )?;
                    sender_account_id.try_set(&initiate_create_account_operation.sender_account)?;

                    actions.push(near_primitives::transaction::CreateAccountAction {}.into())
                }

                crate::models::OperationType::RefundDeleteAccount => {
                    let refund_delete_account_operation =
                        validated_operations::RefundDeleteAccountOperation::try_from(
                            tail_operation,
                        )?;
                    let delete_account_operation =
                        validated_operations::DeleteAccountOperation::try_from_option(
                            operations.next(),
                        )?;
                    receiver_account_id.try_set(&delete_account_operation.account)?;
                    let initiate_delete_account_operation =
                        validated_operations::InitiateDeleteAccountOperation::try_from_option(
                            operations.next(),
                        )?;
                    sender_account_id.try_set(&initiate_delete_account_operation.sender_account)?;

                    actions.push(
                        near_primitives::transaction::DeleteAccountAction {
                            beneficiary_id: refund_delete_account_operation
                                .beneficiary_account
                                .address
                                .into(),
                        }
                        .into(),
                    )
                }

                crate::models::OperationType::AddKey => {
                    let add_key_operation =
                        validated_operations::AddKeyOperation::try_from(tail_operation)?;
                    receiver_account_id.try_set(&add_key_operation.account)?;

                    let initiate_add_key_operation =
                        validated_operations::InitiateAddKeyOperation::try_from_option(
                            operations.next(),
                        )?;
                    sender_account_id.try_set(&initiate_add_key_operation.sender_account)?;

                    let public_key = (&add_key_operation.public_key).try_into().map_err(|_| {
                        crate::errors::ErrorKind::InvalidInput(format!(
                            "Invalid public_key: {:?}",
                            add_key_operation.public_key
                        ))
                    })?;

                    actions.push(
                        near_primitives::transaction::AddKeyAction {
                            access_key: near_primitives::account::AccessKey::full_access(),
                            public_key,
                        }
                        .into(),
                    )
                }

                crate::models::OperationType::DeleteKey => {
                    let delete_key_operation =
                        validated_operations::DeleteKeyOperation::try_from(tail_operation)?;
                    receiver_account_id.try_set(&delete_key_operation.account)?;

                    let initiate_delete_key_operation =
                        validated_operations::InitiateDeleteKeyOperation::try_from_option(
                            operations.next(),
                        )?;
                    sender_account_id.try_set(&initiate_delete_key_operation.sender_account)?;

                    let public_key =
                        (&delete_key_operation.public_key).try_into().map_err(|_| {
                            crate::errors::ErrorKind::InvalidInput(format!(
                                "Invalid public_key: {:?}",
                                delete_key_operation.public_key
                            ))
                        })?;

                    actions
                        .push(near_primitives::transaction::DeleteKeyAction { public_key }.into())
                }

                crate::models::OperationType::Transfer => {
                    let receiver_transfer_operation =
                        validated_operations::TransferOperation::try_from(tail_operation)?;
                    receiver_account_id.try_set(&receiver_transfer_operation.account)?;
                    if !receiver_transfer_operation.amount.value.is_positive() {
                        return Err(crate::errors::ErrorKind::InvalidInput(
                            "Receiver TRANSFER operations must have positive `amount`".to_string(),
                        ));
                    }

                    let sender_transfer_operation =
                        validated_operations::TransferOperation::try_from_option(
                            operations.next(),
                        )?;
                    sender_account_id.try_set(&sender_transfer_operation.account)?;

                    if -sender_transfer_operation.amount.value
                        != receiver_transfer_operation.amount.value
                    {
                        return Err(crate::errors::ErrorKind::InvalidInput(
                            "The sum of amounts of Sender and Receiver TRANSFER operations must be zero"
                                .to_string(),
                        ));
                    }
                    actions.push(
                        near_primitives::transaction::TransferAction {
                            deposit: receiver_transfer_operation.amount.value.absolute_difference(),
                        }
                        .into(),
                    )
                }

                crate::models::OperationType::Stake => {
                    let stake_operation =
                        validated_operations::StakeOperation::try_from(tail_operation)?;
                    receiver_account_id.try_set(&stake_operation.account)?;

                    let public_key = (&stake_operation.public_key).try_into().map_err(|_| {
                        crate::errors::ErrorKind::InvalidInput(format!(
                            "Invalid public_key: {:?}",
                            stake_operation.public_key
                        ))
                    })?;

                    actions.push(
                        near_primitives::transaction::StakeAction {
                            stake: stake_operation.amount,
                            public_key,
                        }
                        .into(),
                    )
                }

                crate::models::OperationType::DeployContract => {
                    let deploy_contract_operation =
                        validated_operations::DeployContractOperation::try_from(tail_operation)?;
                    receiver_account_id.try_set(&deploy_contract_operation.account)?;

                    let initiate_deploy_contract_operation =
                        validated_operations::InitiateDeployContractOperation::try_from_option(
                            operations.next(),
                        )?;
                    sender_account_id
                        .try_set(&initiate_deploy_contract_operation.sender_account)?;

                    actions.push(
                        near_primitives::transaction::DeployContractAction {
                            code: deploy_contract_operation.code,
                        }
                        .into(),
                    )
                }
                crate::models::OperationType::FunctionCall => {
                    let function_call_operation =
                        validated_operations::FunctionCallOperation::try_from(tail_operation)?;
                    receiver_account_id.try_set(&function_call_operation.account)?;

                    let initiate_function_call_operation =
                        validated_operations::InitiateFunctionCallOperation::try_from_option(
                            operations.next(),
                        )?;
                    sender_account_id.try_set(&initiate_function_call_operation.sender_account)?;

                    if function_call_operation.attached_amount > 0 {
                        let transfer_operation =
                            validated_operations::TransferOperation::try_from_option(
                                operations.next(),
                            )?;
                        if transfer_operation.amount.value.is_positive()
                            || transfer_operation.amount.value.absolute_difference()
                                != function_call_operation.attached_amount
                        {
                            return Err(crate::errors::ErrorKind::InvalidInput(
                                "The sum of amounts of Sender TRANSFER and Receiver FUNCTION_CALL operations must be zero"
                                    .to_string(),
                            ));
                        }
                        sender_account_id.try_set(&transfer_operation.account)?;
                    }
                    actions.push(
                        near_primitives::transaction::FunctionCallAction {
                            method_name: function_call_operation.method_name,
                            args: function_call_operation.args,
                            gas: function_call_operation.attached_gas,
                            deposit: function_call_operation.attached_amount,
                        }
                        .into(),
                    )
                }
                crate::models::OperationType::DelegateAction => {
                    let delegate_action_operation =
                        validated_operations::delegate_action::DelegateActionOperation::try_from(
                            tail_operation,
                        )?;

                    let initiate_delegate_action_operation = validated_operations::initiate_delegate_action::InitiateDelegateActionOperation::try_from_option(operations.next())?;

                    let signed_delegate_action_operation = validated_operations::signed_delegate_action::SignedDelegateActionOperation::try_from_option(operations.next())?;
                    // the "sender" of this group of operations is considered to be the delegating account, not the proxy
                    sender_account_id.try_set(&signed_delegate_action_operation.receiver_id)?;

                    let intitiate_signed_delegate_action_operation = validated_operations::intitiate_signed_delegate_action::InitiateSignedDelegateActionOperation::try_from_option(operations.next())?;
                    delegate_proxy_account_id
                        .try_set(&intitiate_signed_delegate_action_operation.sender_account)?;

                    let delegate_action: near_primitives::transaction::Action =
                        near_primitives::delegate_action::SignedDelegateAction {
                            delegate_action: near_primitives::delegate_action::DelegateAction {
                                sender_id: initiate_delegate_action_operation
                                    .sender_account
                                    .address
                                    .into(),
                                receiver_id: delegate_action_operation.receiver_id.address.into(),
                                actions: {
                                    let mut non_delegate_actions = vec![];
                                    for action in actions.into_iter() {
                                        non_delegate_actions.push(match action.try_into() {
                                            Ok(a) => a,
                                            Err(_) => {
                                                return Err(crate::errors::ErrorKind::InvalidInput(
                                                    "Nested delegate actions not allowed"
                                                        .to_string(),
                                                ))
                                            }
                                        });
                                    }
                                    non_delegate_actions
                                },
                                nonce: delegate_action_operation.nonce,
                                max_block_height: delegate_action_operation.max_block_height,
                                public_key: match (&delegate_action_operation.public_key).try_into()
                                {
                                    Ok(o) => o,
                                    Err(_) => {
                                        return Err(crate::errors::ErrorKind::InvalidInput(
                                            "Invalid public key on delegate action".to_string(),
                                        ))
                                    }
                                },
                            },
                            signature: signed_delegate_action_operation.signature,
                        }
                        .into();

                    actions = vec![delegate_action];
                }
                crate::models::OperationType::InitiateCreateAccount
                | crate::models::OperationType::InitiateDeleteAccount
                | crate::models::OperationType::InitiateAddKey
                | crate::models::OperationType::InitiateDeleteKey
                | crate::models::OperationType::InitiateDeployContract
                | crate::models::OperationType::InitiateFunctionCall
                | crate::models::OperationType::SignedDelegateAction
                | crate::models::OperationType::InitiateSignedDelegateAction
                | crate::models::OperationType::InitiateDelegateAction
                | crate::models::OperationType::DeleteAccount => {
                    return Err(crate::errors::ErrorKind::InvalidInput(format!(
                        "Unexpected operation `{:?}`",
                        tail_operation.type_
                    )))
                }
            }
        }

        // We need to reverse the actions since we iterated through the operations
        // backwards.
        actions.reverse();

        let receiver_account_id: near_primitives::types::AccountId = receiver_account_id
            .into_inner()
            .ok_or_else(|| {
                crate::errors::ErrorKind::InvalidInput(
                    "There are no operations specifying receiver account".to_string(),
                )
            })?
            .address
            .into();

        let delegate_proxy_account_id: Option<near_account_id::AccountId> =
            delegate_proxy_account_id.into_inner().map(|a| a.address.into());
        let sender_account_id: Option<near_account_id::AccountId> =
            sender_account_id.into_inner().map(|a| a.address.into());

        let actual_receiver_account_id = if delegate_proxy_account_id.is_some() {
            sender_account_id.clone().unwrap_or_else(|| receiver_account_id.clone())
        } else {
            receiver_account_id.clone()
        };
        let actual_sender_account_id =
            delegate_proxy_account_id.or_else(|| sender_account_id.clone()).unwrap_or_else(|| {
                // in case of reflexive action
                receiver_account_id.clone()
            });
        Ok(Self {
            sender_account_id: actual_sender_account_id,
            receiver_account_id: actual_receiver_account_id,
            actions,
        })
    }
}

#[cfg(test)]
mod tests {
    use super::*;
    use actix::System;
    use near_actix_test_utils::run_actix;
    use near_client::test_utils::setup_no_network;
    use near_crypto::{KeyType, SecretKey};
    use near_primitives::delegate_action::{DelegateAction, SignedDelegateAction};
    use near_primitives::runtime::config::RuntimeConfig;
    use near_primitives::transaction::{Action, TransferAction};
    use near_primitives::views::RuntimeConfigView;

    #[test]
    fn test_convert_block_changes_to_transactions() {
        run_actix(async {
            let runtime_config: RuntimeConfigView = RuntimeConfig::test().into();
            let actor_handles = setup_no_network(
                vec!["test".parse().unwrap()],
                "other".parse().unwrap(),
                true,
                false,
            );
            let block_hash = near_primitives::hash::CryptoHash::default();
            let nfvalidator1_receipt_processing_hash = near_primitives::hash::CryptoHash([1u8; 32]);
            let nfvalidator2_action_receipt_gas_reward_hash =
                near_primitives::hash::CryptoHash([2u8; 32]);
            let accounts_changes = vec![
                near_primitives::views::StateChangeWithCauseView {
                    cause: near_primitives::views::StateChangeCauseView::ValidatorAccountsUpdate,
                    value: near_primitives::views::StateChangeValueView::AccountUpdate {
                        account_id: "nfvalidator1.near".parse().unwrap(),
                        account: near_primitives::views::AccountView {
                            amount: 5000000000000000000,
                            code_hash: near_primitives::hash::CryptoHash::default(),
                            locked: 400000000000000000000000000000,
                            storage_paid_at: 0,
                            storage_usage: 200000,
                        },
                    },
                },
                near_primitives::views::StateChangeWithCauseView {
                    cause: near_primitives::views::StateChangeCauseView::ReceiptProcessing {
                        receipt_hash: nfvalidator1_receipt_processing_hash,
                    },
                    value: near_primitives::views::StateChangeValueView::AccountUpdate {
                        account_id: "nfvalidator1.near".parse().unwrap(),
                        account: near_primitives::views::AccountView {
                            amount: 4000000000000000000,
                            code_hash: near_primitives::hash::CryptoHash::default(),
                            locked: 400000000000000000000000000000,
                            storage_paid_at: 0,
                            storage_usage: 200000,
                        },
                    },
                },
                near_primitives::views::StateChangeWithCauseView {
                    cause: near_primitives::views::StateChangeCauseView::ValidatorAccountsUpdate,
                    value: near_primitives::views::StateChangeValueView::AccountUpdate {
                        account_id: "nfvalidator2.near".parse().unwrap(),
                        account: near_primitives::views::AccountView {
                            amount: 7000000000000000000,
                            code_hash: near_primitives::hash::CryptoHash::default(),
                            locked: 400000000000000000000000000000,
                            storage_paid_at: 0,
                            storage_usage: 200000,
                        },
                    },
                },
                near_primitives::views::StateChangeWithCauseView {
                    cause: near_primitives::views::StateChangeCauseView::ActionReceiptGasReward {
                        receipt_hash: nfvalidator2_action_receipt_gas_reward_hash,
                    },
                    value: near_primitives::views::StateChangeValueView::AccountUpdate {
                        account_id: "nfvalidator2.near".parse().unwrap(),
                        account: near_primitives::views::AccountView {
                            amount: 8000000000000000000,
                            code_hash: near_primitives::hash::CryptoHash::default(),
                            locked: 400000000000000000000000000000,
                            storage_paid_at: 0,
                            storage_usage: 200000,
                        },
                    },
                },
            ];
            let mut accounts_previous_state = std::collections::HashMap::new();
            accounts_previous_state.insert(
                "nfvalidator1.near".parse().unwrap(),
                near_primitives::views::AccountView {
                    amount: 4000000000000000000,
                    code_hash: near_primitives::hash::CryptoHash::default(),
                    locked: 400000000000000000000000000000,
                    storage_paid_at: 0,
                    storage_usage: 200000,
                },
            );
            accounts_previous_state.insert(
                "nfvalidator2.near".parse().unwrap(),
                near_primitives::views::AccountView {
                    amount: 6000000000000000000,
                    code_hash: near_primitives::hash::CryptoHash::default(),
                    locked: 400000000000000000000000000000,
                    storage_paid_at: 0,
                    storage_usage: 200000,
                },
            );
            let transactions = super::transactions::convert_block_changes_to_transactions(
                &actor_handles.view_client_actor,
                &runtime_config,
                &block_hash,
                accounts_changes,
                accounts_previous_state,
                super::transactions::ExecutionToReceipts::empty(),
            )
            .await
            .unwrap();
            assert_eq!(transactions.len(), 3);
            assert!(transactions.iter().all(|(transaction_hash, transaction)| {
                &transaction.transaction_identifier.hash == transaction_hash
            }));

            let validators_update_transaction =
                &transactions[&format!("block-validators-update:{}", block_hash)];
            insta::assert_debug_snapshot!(
                "validators_update_transaction",
                validators_update_transaction
            );

            let nfvalidator1_receipt_processing_transaction =
                &transactions[&format!("receipt:{}", nfvalidator1_receipt_processing_hash)];
            insta::assert_debug_snapshot!(
                "nfvalidator1_receipt_processing_transaction",
                nfvalidator1_receipt_processing_transaction
            );

            let nfvalidator2_action_receipt_gas_reward_transaction =
                &transactions[&format!("receipt:{}", nfvalidator2_action_receipt_gas_reward_hash)];
            insta::assert_debug_snapshot!(
                "nfvalidator2_action_receipt_gas_reward_transaction",
                nfvalidator2_action_receipt_gas_reward_transaction
            );
            System::current().stop();
        });
    }

    #[test]
    fn test_near_actions_bijection() {
        let create_account_actions =
            vec![near_primitives::transaction::CreateAccountAction {}.into()];
        let delete_account_actions = vec![near_primitives::transaction::DeleteAccountAction {
            beneficiary_id: "beneficiary.near".parse().unwrap(),
        }
        .into()];
        let add_key_actions = vec![near_primitives::transaction::AddKeyAction {
            access_key: near_primitives::account::AccessKey::full_access(),
            public_key: near_crypto::SecretKey::from_random(near_crypto::KeyType::ED25519)
                .public_key(),
        }
        .into()];
        let delete_key_actions = vec![near_primitives::transaction::DeleteKeyAction {
            public_key: near_crypto::SecretKey::from_random(near_crypto::KeyType::ED25519)
                .public_key(),
        }
        .into()];
        let transfer_actions = vec![near_primitives::transaction::TransferAction {
            deposit: near_primitives::types::Balance::MAX,
        }
        .into()];
        let stake_actions = vec![near_primitives::transaction::StakeAction {
            stake: 456,
            public_key: near_crypto::SecretKey::from_random(near_crypto::KeyType::ED25519)
                .public_key(),
        }
        .into()];
        let deploy_contract_actions = vec![near_primitives::transaction::DeployContractAction {
            code: b"binary-data".to_vec(),
        }
        .into()];
        let function_call_without_balance_actions =
            vec![near_primitives::transaction::FunctionCallAction {
                method_name: "method-name".parse().unwrap(),
                args: b"args".to_vec(),
                gas: 100500,
                deposit: 0,
            }
            .into()];
        let function_call_with_balance_actions =
            vec![near_primitives::transaction::FunctionCallAction {
                method_name: "method-name".parse().unwrap(),
                args: b"args".to_vec(),
                gas: 100500,
                deposit: near_primitives::types::Balance::MAX,
            }
            .into()];

        let wallet_style_create_account_actions =
            [create_account_actions.to_vec(), add_key_actions.to_vec(), transfer_actions.to_vec()]
                .concat();
        let create_account_and_stake_immediately_actions =
            [create_account_actions.to_vec(), transfer_actions.to_vec(), stake_actions.to_vec()]
                .concat();
        let deploy_contract_and_call_it_actions =
            [deploy_contract_actions.to_vec(), function_call_with_balance_actions.to_vec()]
                .concat();
        let two_factor_auth_actions = [
            delete_key_actions.to_vec(),
            add_key_actions.to_vec(),
            add_key_actions.to_vec(),
            deploy_contract_actions.to_vec(),
            function_call_without_balance_actions.to_vec(),
        ]
        .concat();

        let non_sir_compatible_actions = vec![
            create_account_actions,
            delete_account_actions,
            add_key_actions,
            delete_key_actions,
            transfer_actions,
            deploy_contract_actions,
            function_call_without_balance_actions,
            function_call_with_balance_actions,
            wallet_style_create_account_actions,
            create_account_and_stake_immediately_actions,
            deploy_contract_and_call_it_actions,
            two_factor_auth_actions,
        ];

        for actions in non_sir_compatible_actions.clone() {
            let near_actions = NearActions {
                sender_account_id: "sender.near".parse().unwrap(),
                receiver_account_id: "receiver.near".parse().unwrap(),
                actions,
            };
            println!("NEAR Actions: {:#?}", near_actions);
            let operations: Vec<crate::models::Operation> = near_actions.clone().into();
            println!("Operations: {:#?}", operations);

            let near_actions_recreated = NearActions::try_from(operations).unwrap();

            assert_eq!(near_actions_recreated.sender_account_id, near_actions.sender_account_id);
            assert_eq!(
                near_actions_recreated.receiver_account_id,
                near_actions.receiver_account_id
            );
            assert_eq!(near_actions_recreated.actions, near_actions.actions);
        }

        let sir_compatible_actions = [non_sir_compatible_actions, vec![stake_actions]].concat();
        for actions in sir_compatible_actions {
            let near_actions = NearActions {
                sender_account_id: "sender-is-receiver.near".parse().unwrap(),
                receiver_account_id: "sender-is-receiver.near".parse().unwrap(),
                actions,
            };
            println!("NEAR Actions: {:#?}", near_actions);
            let operations: Vec<crate::models::Operation> = near_actions.clone().into();
            println!("Operations: {:#?}", operations);

            let near_actions_recreated = NearActions::try_from(operations).unwrap();

            assert_eq!(near_actions_recreated.sender_account_id, near_actions.sender_account_id);
            assert_eq!(
                near_actions_recreated.receiver_account_id,
                near_actions.receiver_account_id
            );
            assert_eq!(near_actions_recreated.actions, near_actions.actions);
        }
    }

    #[test]
    fn test_delegate_actions_bijection() {
        // dummy key
        let sk = SecretKey::from_seed(KeyType::ED25519, "");

        let original_near_actions = NearActions {
            sender_account_id: "proxy.near".parse().unwrap(),
            receiver_account_id: "account.near".parse().unwrap(),
            actions: vec![Action::Delegate(SignedDelegateAction {
                delegate_action: DelegateAction {
                    sender_id: "account.near".parse().unwrap(),
                    receiver_id: "receiver.near".parse().unwrap(),
                    actions: vec![Action::Transfer(TransferAction { deposit: 1 })
                        .try_into()
                        .unwrap()],
                    nonce: 0,
                    max_block_height: 0,
                    public_key: sk.public_key(),
                },
                signature: sk.sign(&[0]),
            })],
        };

        let operations: Vec<crate::models::Operation> =
            original_near_actions.clone().try_into().unwrap();

        let converted_near_actions = NearActions::try_from(operations).unwrap();

        assert_eq!(converted_near_actions, original_near_actions);
    }

    #[test]
    fn test_near_actions_invalid_transfer_no_amount() {
        let operations = vec![crate::models::Operation {
            type_: crate::models::OperationType::Transfer,
            account: "sender.near".parse().unwrap(),
            amount: None,
            operation_identifier: crate::models::OperationIdentifier::new(&[]),
            related_operations: None,
            status: None,
            metadata: None,
        }];
        assert!(matches!(
            NearActions::try_from(operations),
            Err(crate::errors::ErrorKind::InvalidInput(_))
        ));
    }

    #[test]
    fn test_near_actions_invalid_transfer_negative_receiver_amount() {
        let operations = vec![crate::models::Operation {
            type_: crate::models::OperationType::Transfer,
            account: "sender.near".parse().unwrap(),
            amount: Some(-crate::models::Amount::from_yoctonear(1)),
            operation_identifier: crate::models::OperationIdentifier::new(&[]),
            related_operations: None,
            status: None,
            metadata: None,
        }];
        assert!(matches!(
            NearActions::try_from(operations),
            Err(crate::errors::ErrorKind::InvalidInput(_))
        ));
    }

    #[test]
    fn test_near_actions_invalid_transfer_mismatching_amount() {
        let sender_transfer_operation_id =
            crate::models::OperationIdentifier { index: 0, network_index: None };
        let receiver_transfer_operation_id =
            crate::models::OperationIdentifier { index: 1, network_index: None };

        let operations = vec![
            crate::models::Operation {
                type_: crate::models::OperationType::Transfer,
                account: "sender.near".parse().unwrap(),
                amount: Some(-crate::models::Amount::from_yoctonear(2)),
                operation_identifier: sender_transfer_operation_id.clone(),
                related_operations: None,
                status: None,
                metadata: None,
            },
            crate::models::Operation {
                type_: crate::models::OperationType::Transfer,
                account: "receiver.near".parse().unwrap(),
                amount: Some(crate::models::Amount::from_yoctonear(1)),
                operation_identifier: receiver_transfer_operation_id,
                related_operations: Some(vec![sender_transfer_operation_id]),
                status: None,
                metadata: None,
            },
        ];
        assert!(matches!(
            NearActions::try_from(operations),
            Err(crate::errors::ErrorKind::InvalidInput(_))
        ));
    }

    #[test]
    fn test_near_actions_invalid_transfer_mismatching_sign_amount() {
        let sender_transfer_operation_id =
            crate::models::OperationIdentifier { index: 0, network_index: None };
        let receiver_transfer_operation_id =
            crate::models::OperationIdentifier { index: 1, network_index: None };

        let operations = vec![
            crate::models::Operation {
                type_: crate::models::OperationType::Transfer,
                account: "sender.near".parse().unwrap(),
                amount: Some(crate::models::Amount::from_yoctonear(1)),
                operation_identifier: sender_transfer_operation_id.clone(),
                related_operations: None,
                status: None,
                metadata: None,
            },
            crate::models::Operation {
                type_: crate::models::OperationType::Transfer,
                account: "receiver.near".parse().unwrap(),
                amount: Some(crate::models::Amount::from_yoctonear(1)),
                operation_identifier: receiver_transfer_operation_id,
                related_operations: Some(vec![sender_transfer_operation_id]),
                status: None,
                metadata: None,
            },
        ];
        assert!(matches!(
            NearActions::try_from(operations),
            Err(crate::errors::ErrorKind::InvalidInput(_))
        ));
    }

    #[test]
    fn test_near_actions_invalid_transfer_mismatching_zero_sender_amount() {
        let sender_transfer_operation_id =
            crate::models::OperationIdentifier { index: 0, network_index: None };
        let receiver_transfer_operation_id =
            crate::models::OperationIdentifier { index: 1, network_index: None };

        let operations = vec![
            crate::models::Operation {
                type_: crate::models::OperationType::Transfer,
                account: "sender.near".parse().unwrap(),
                amount: Some(crate::models::Amount::from_yoctonear(0)),
                operation_identifier: sender_transfer_operation_id.clone(),
                related_operations: None,
                status: None,
                metadata: None,
            },
            crate::models::Operation {
                type_: crate::models::OperationType::Transfer,
                account: "receiver.near".parse().unwrap(),
                amount: Some(crate::models::Amount::from_yoctonear(1)),
                operation_identifier: receiver_transfer_operation_id,
                related_operations: Some(vec![sender_transfer_operation_id]),
                status: None,
                metadata: None,
            },
        ];
        assert!(matches!(
            NearActions::try_from(operations),
            Err(crate::errors::ErrorKind::InvalidInput(_))
        ));
    }

    #[test]
    fn test_near_actions_invalid_transfer_mismatching_zero_receiver_amount() {
        let sender_transfer_operation_id =
            crate::models::OperationIdentifier { index: 0, network_index: None };
        let receiver_transfer_operation_id =
            crate::models::OperationIdentifier { index: 1, network_index: None };

        let operations = vec![
            crate::models::Operation {
                type_: crate::models::OperationType::Transfer,
                account: "sender.near".parse().unwrap(),
                amount: Some(-crate::models::Amount::from_yoctonear(1)),
                operation_identifier: sender_transfer_operation_id.clone(),
                related_operations: None,
                status: None,
                metadata: None,
            },
            crate::models::Operation {
                type_: crate::models::OperationType::Transfer,
                account: "receiver.near".parse().unwrap(),
                amount: Some(crate::models::Amount::from_yoctonear(0)),
                operation_identifier: receiver_transfer_operation_id,
                related_operations: Some(vec![sender_transfer_operation_id]),
                status: None,
                metadata: None,
            },
        ];

        assert!(matches!(
            NearActions::try_from(operations),
            Err(crate::errors::ErrorKind::InvalidInput(_))
        ));
    }

    #[test]
    fn test_near_actions_invalid_function_call_without_fund_amount() {
        let fund_transfer_function_call_operation_id =
            crate::models::OperationIdentifier { index: 0, network_index: None };
        let initiate_function_call_operation_id =
            crate::models::OperationIdentifier { index: 1, network_index: None };
        let function_call_operation_id =
            crate::models::OperationIdentifier { index: 2, network_index: None };

        let operations = vec![
            crate::models::Operation {
                type_: crate::models::OperationType::Transfer,
                account: "sender.near".parse().unwrap(),
                amount: None,
                operation_identifier: fund_transfer_function_call_operation_id.clone(),
                related_operations: None,
                status: None,
                metadata: None,
            },
            crate::models::Operation {
                type_: crate::models::OperationType::InitiateFunctionCall,
                account: "sender.near".parse().unwrap(),
                amount: None,
                operation_identifier: initiate_function_call_operation_id.clone(),
                related_operations: None,
                status: None,
                metadata: None,
            },
            crate::models::Operation {
                type_: crate::models::OperationType::FunctionCall,
                account: "sender.near".parse().unwrap(),
                amount: Some(crate::models::Amount::from_yoctonear(1)),
                operation_identifier: function_call_operation_id,
                related_operations: Some(vec![
                    fund_transfer_function_call_operation_id,
                    initiate_function_call_operation_id,
                ]),
                status: None,
                metadata: Some(crate::models::OperationMetadata {
                    method_name: Some("method-name".parse().unwrap()),
                    args: Some(b"binary-args".to_vec().into()),
                    attached_gas: Some(123.into()),
                    ..Default::default()
                }),
            },
        ];
        assert!(matches!(
            NearActions::try_from(operations),
            Err(crate::errors::ErrorKind::InvalidInput(_))
        ));
    }

    #[test]
    fn test_near_actions_invalid_function_call_with_zero_fund_amount() {
        let fund_transfer_function_call_operation_id =
            crate::models::OperationIdentifier { index: 0, network_index: None };
        let initiate_function_call_operation_id =
            crate::models::OperationIdentifier { index: 1, network_index: None };
        let function_call_operation_id =
            crate::models::OperationIdentifier { index: 2, network_index: None };

        let operations = vec![
            crate::models::Operation {
                type_: crate::models::OperationType::Transfer,
                account: "sender.near".parse().unwrap(),
                // This is expected to be negative to match the amount in the FunctionCallOperation
                amount: Some(crate::models::Amount::from_yoctonear(0)),
                operation_identifier: fund_transfer_function_call_operation_id.clone(),
                related_operations: None,
                status: None,
                metadata: None,
            },
            crate::models::Operation {
                type_: crate::models::OperationType::InitiateFunctionCall,
                account: "sender.near".parse().unwrap(),
                amount: None,
                operation_identifier: initiate_function_call_operation_id.clone(),
                related_operations: None,
                status: None,
                metadata: None,
            },
            crate::models::Operation {
                type_: crate::models::OperationType::FunctionCall,
                account: "sender.near".parse().unwrap(),
                amount: Some(crate::models::Amount::from_yoctonear(1)),
                operation_identifier: function_call_operation_id,
                related_operations: Some(vec![
                    fund_transfer_function_call_operation_id,
                    initiate_function_call_operation_id,
                ]),
                status: None,
                metadata: Some(crate::models::OperationMetadata {
                    method_name: Some("method-name".parse().unwrap()),
                    args: Some(b"binary-args".to_vec().into()),
                    attached_gas: Some(123.into()),
                    ..Default::default()
                }),
            },
        ];
        assert!(matches!(
            NearActions::try_from(operations),
            Err(crate::errors::ErrorKind::InvalidInput(_))
        ));
    }

    #[test]
    fn test_near_actions_invalid_function_call_with_positive_fund_amount() {
        let fund_transfer_function_call_operation_id =
            crate::models::OperationIdentifier { index: 0, network_index: None };
        let initiate_function_call_operation_id =
            crate::models::OperationIdentifier { index: 1, network_index: None };
        let function_call_operation_id =
            crate::models::OperationIdentifier { index: 2, network_index: None };

        let operations = vec![
            crate::models::Operation {
                type_: crate::models::OperationType::Transfer,
                account: "sender.near".parse().unwrap(),
                // This is expected to be negative to match the amount in the FunctionCallOperation
                amount: Some(crate::models::Amount::from_yoctonear(1)),
                operation_identifier: fund_transfer_function_call_operation_id.clone(),
                related_operations: None,
                status: None,
                metadata: None,
            },
            crate::models::Operation {
                type_: crate::models::OperationType::InitiateFunctionCall,
                account: "sender.near".parse().unwrap(),
                amount: None,
                operation_identifier: initiate_function_call_operation_id.clone(),
                related_operations: None,
                status: None,
                metadata: None,
            },
            crate::models::Operation {
                type_: crate::models::OperationType::FunctionCall,
                account: "sender.near".parse().unwrap(),
                amount: Some(crate::models::Amount::from_yoctonear(1)),
                operation_identifier: function_call_operation_id,
                related_operations: Some(vec![
                    fund_transfer_function_call_operation_id,
                    initiate_function_call_operation_id,
                ]),
                status: None,
                metadata: Some(crate::models::OperationMetadata {
                    method_name: Some("method-name".parse().unwrap()),
                    args: Some(b"binary-args".to_vec().into()),
                    attached_gas: Some(123.into()),
                    ..Default::default()
                }),
            },
        ];
        assert!(matches!(
            NearActions::try_from(operations),
            Err(crate::errors::ErrorKind::InvalidInput(_))
        ));
    }

    #[test]
    fn test_near_actions_invalid_function_call_non_matching_amounts() {
        let fund_transfer_function_call_operation_id =
            crate::models::OperationIdentifier { index: 0, network_index: None };
        let initiate_function_call_operation_id =
            crate::models::OperationIdentifier { index: 1, network_index: None };
        let function_call_operation_id =
            crate::models::OperationIdentifier { index: 2, network_index: None };

        let operations = vec![
            crate::models::Operation {
                type_: crate::models::OperationType::Transfer,
                account: "sender.near".parse().unwrap(),
                // This is expected to match the amount in the FunctionCallOperation
                amount: Some(-crate::models::Amount::from_yoctonear(2)),
                operation_identifier: fund_transfer_function_call_operation_id.clone(),
                related_operations: None,
                status: None,
                metadata: None,
            },
            crate::models::Operation {
                type_: crate::models::OperationType::InitiateFunctionCall,
                account: "sender.near".parse().unwrap(),
                amount: None,
                operation_identifier: initiate_function_call_operation_id.clone(),
                related_operations: None,
                status: None,
                metadata: None,
            },
            crate::models::Operation {
                type_: crate::models::OperationType::FunctionCall,
                account: "sender.near".parse().unwrap(),
                amount: Some(crate::models::Amount::from_yoctonear(1)),
                operation_identifier: function_call_operation_id,
                related_operations: Some(vec![
                    fund_transfer_function_call_operation_id,
                    initiate_function_call_operation_id,
                ]),
                status: None,
                metadata: Some(crate::models::OperationMetadata {
                    method_name: Some("method-name".parse().unwrap()),
                    args: Some(b"binary-args".to_vec().into()),
                    attached_gas: Some(123.into()),
                    ..Default::default()
                }),
            },
        ];
        assert!(matches!(
            NearActions::try_from(operations),
            Err(crate::errors::ErrorKind::InvalidInput(_))
        ));
    }

    #[test]
    fn test_near_actions_invalid_function_call_with_negative_deposit() {
        let fund_transfer_function_call_operation_id =
            crate::models::OperationIdentifier { index: 0, network_index: None };
        let initiate_function_call_operation_id =
            crate::models::OperationIdentifier { index: 1, network_index: None };
        let function_call_operation_id =
            crate::models::OperationIdentifier { index: 2, network_index: None };

        let operations = vec![
            crate::models::Operation {
                type_: crate::models::OperationType::Transfer,
                account: "sender.near".parse().unwrap(),
                amount: Some(-crate::models::Amount::from_yoctonear(1)),
                operation_identifier: fund_transfer_function_call_operation_id.clone(),
                related_operations: None,
                status: None,
                metadata: None,
            },
            crate::models::Operation {
                type_: crate::models::OperationType::InitiateFunctionCall,
                account: "sender.near".parse().unwrap(),
                amount: None,
                operation_identifier: initiate_function_call_operation_id.clone(),
                related_operations: None,
                status: None,
                metadata: None,
            },
            crate::models::Operation {
                type_: crate::models::OperationType::FunctionCall,
                account: "sender.near".parse().unwrap(),
                // This is expected to be positive
                amount: Some(-crate::models::Amount::from_yoctonear(1)),
                operation_identifier: function_call_operation_id,
                related_operations: Some(vec![
                    fund_transfer_function_call_operation_id,
                    initiate_function_call_operation_id,
                ]),
                status: None,
                metadata: Some(crate::models::OperationMetadata {
                    method_name: Some("method-name".parse().unwrap()),
                    args: Some(b"binary-args".to_vec().into()),
                    attached_gas: Some(123.into()),
                    ..Default::default()
                }),
            },
        ];

        assert!(matches!(
            NearActions::try_from(operations),
            Err(crate::errors::ErrorKind::InvalidInput(_))
        ));
    }
}<|MERGE_RESOLUTION|>--- conflicted
+++ resolved
@@ -168,17 +168,12 @@
     let runtime_config = crate::utils::query_protocol_config(block.header.hash, view_client_addr)
         .await?
         .runtime_config;
-<<<<<<< HEAD
     let exec_to_rx = transactions::ExecutionToReceipts::for_block(
         &view_client_addr,
         block.header.hash,
         currencies,
     )
     .await?;
-=======
-    let exec_to_rx =
-        transactions::ExecutionToReceipts::for_block(view_client_addr, block.header.hash).await?;
->>>>>>> a0a4146d
     transactions::convert_block_changes_to_transactions(
         view_client_addr,
         &runtime_config,
