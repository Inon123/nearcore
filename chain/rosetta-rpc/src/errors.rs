--- conflicted
+++ resolved
@@ -1,12 +1,8 @@
-<<<<<<< HEAD
 use std::num::ParseIntError;
 
 use near_account_id::ParseAccountError;
 
-#[derive(Debug, strum::EnumIter)]
-=======
 #[derive(Debug, strum::EnumIter, thiserror::Error)]
->>>>>>> a0a4146d
 pub(crate) enum ErrorKind {
     #[error("Invalid input: {0}")]
     InvalidInput(String),
