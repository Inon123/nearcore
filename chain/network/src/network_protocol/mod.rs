--- conflicted
+++ resolved
@@ -180,11 +180,8 @@
     }
 }
 
-<<<<<<< HEAD
-=======
 /// Proof that a given peer owns the account key.
 /// Included in every handshake sent by a validator node.
->>>>>>> 76d39828
 #[derive(Clone, PartialEq, Eq, Debug, Hash)]
 pub struct OwnedAccount {
     pub(crate) account_key: PublicKey,
