use crate::blacklist;
use crate::concurrency::rate;
use crate::network_protocol::PeerAddr;
use crate::network_protocol::PeerInfo;
use crate::peer_manager::peer_manager_actor::Event;
use crate::peer_manager::peer_store;
use crate::sink::Sink;
use crate::time;
use crate::types::ROUTED_MESSAGE_TTL;
use anyhow::Context;
use near_crypto::{KeyType, SecretKey};
use near_primitives::network::PeerId;
use near_primitives::types::AccountId;
use near_primitives::validator_signer::{InMemoryValidatorSigner, ValidatorSigner};
use std::net::{Ipv4Addr, SocketAddr, SocketAddrV4};
use std::sync::Arc;

/// Maximum number of PeerAddts in the ValidatorConfig::endpoints field.
pub const MAX_PEER_ADDRS: usize = 10;

/// Address of the format "<domain/ip>:<port>" of STUN servers.
// TODO(gprusak): turn into a proper struct implementing Display and FromStr.
pub type StunServerAddr = String;

/// ValidatorProxies are nodes with public IP (aka proxies) that this validator trusts to be honest
/// and willing to forward traffic to this validator. Whenever this node is a TIER1 validator
/// (i.e. whenever it is a block producer/chunk producer/approver for the given epoch),
/// it will connect to all the proxies in this config and advertise a signed list of proxies that
/// it has established a connection to.
///
/// Once other TIER1 nodes learn the list of proxies, they will maintain a connection to a random
/// proxy on this list. This way a message from any TIER1 node to this node will require at most 2
/// hops.
///
/// neard supports 2 modes for configuring proxy addresses:
/// * [recommended] `Static` list of proxies (public SocketAddr + PeerId), supports up to 10 proxies.
///   It is a totally valid setup for a TIER1 validator to be its own (perahaps only) proxy:
///   to achieve that, add an entry with the public address of this node to the Static list.
/// * [discouraged] `Dynamic` proxy - in case you want this validator to be its own and only proxy,
///   instead of adding the public address explicitly to the `Static` list, you can specify a STUN
///   server address (or a couple of them) which will be used to dynamically resolve the public IP
///   of this validator. Note that in this case the validator trusts the STUN servers to correctly
///   resolve the public IP.
#[derive(Clone)]
pub enum ValidatorProxies {
    Static(Vec<PeerAddr>),
    Dynamic(Vec<StunServerAddr>),
}

#[derive(Clone)]
pub struct ValidatorConfig {
    pub signer: Arc<dyn ValidatorSigner>,
    pub proxies: ValidatorProxies,
}

impl ValidatorConfig {
    pub fn account_id(&self) -> AccountId {
        self.signer.validator_id().clone()
    }
}

#[derive(Clone)]
pub struct Tier1 {
    /// Interval between broacasts of the list of validator's proxies.
    /// Before the broadcast, validator tries to establish all the missing connections to proxies.
    pub advertise_proxies_interval: time::Duration,
}

/// Validated configuration for the peer-to-peer manager.
#[derive(Clone)]
pub struct NetworkConfig {
    pub node_addr: Option<SocketAddr>,
    pub node_key: SecretKey,
    pub validator: Option<ValidatorConfig>,

    pub peer_store: peer_store::Config,
    pub whitelist_nodes: Vec<PeerInfo>,
    pub handshake_timeout: time::Duration,

    /// Maximum time between refreshing the peer list.
    pub monitor_peers_max_period: time::Duration,
    /// Maximum number of active peers. Hard limit.
    pub max_num_peers: u32,
    /// Minimum outbound connections a peer should have to avoid eclipse attacks.
    pub minimum_outbound_peers: u32,
    /// Lower bound of the ideal number of connections.
    pub ideal_connections_lo: u32,
    /// Upper bound of the ideal number of connections.
    pub ideal_connections_hi: u32,
    /// Peers which last message is was within this period of time are considered active recent peers.
    pub peer_recent_time_window: time::Duration,
    /// Number of peers to keep while removing a connection.
    /// Used to avoid disconnecting from peers we have been connected since long time.
    pub safe_set_size: u32,
    /// Lower bound of the number of connections to archival peers to keep
    /// if we are an archival node.
    pub archival_peer_connections_lower_bound: u32,
    /// Maximum number of peer addresses we should ever send on PeersRequest.
    pub max_send_peers: u32,
    /// Duration for checking on stats from the peers.
    pub peer_stats_period: time::Duration,
    /// Time to persist Accounts Id in the router without removing them.
    pub ttl_account_id_router: time::Duration,
    /// Number of hops a message is allowed to travel before being dropped.
    /// This is used to avoid infinite loop because of inconsistent view of the network
    /// by different nodes.
    pub routed_message_ttl: u8,
    /// Maximum number of routes that we should keep track for each Account id in the Routing Table.
    pub max_routes_to_store: usize,
    /// Height horizon for highest height peers
    /// For example if one peer is 1 height away from max height peer,
    /// we still want to use the rest to query for state/headers/blocks.
    pub highest_peer_horizon: u64,
    /// Period between pushing network info to client
    pub push_info_period: time::Duration,
    /// Flag to disable outbound connections. When this flag is active, nodes will not try to
    /// establish connection with other nodes, but will accept incoming connection if other requirements
    /// are satisfied.
    /// This flag should be ALWAYS FALSE. Only set to true for testing purposes.
    pub outbound_disabled: bool,
    /// Flag to disable inbound connections. When true, all the incoming handshake/connection requests will be rejected.
    pub inbound_disabled: bool,
    /// Whether this is an archival node.
    pub archive: bool,
    /// Maximal rate at which SyncAccountsData can be broadcasted.
    pub accounts_data_broadcast_rate_limit: rate::Limit,
    /// Maximal rate at which RoutingTable can be recomputed.
    pub routing_table_update_rate_limit: rate::Limit,
    /// Config of the TIER1 network.
    pub tier1: Option<Tier1>,

    // Whether to ignore tombstones some time after startup.
    //
    // Ignoring tombstones means:
    //   * not broadcasting deleted edges
    //   * ignoring received deleted edges as well
    pub skip_tombstones: Option<time::Duration>,

    /// TEST-ONLY
    /// TODO(gprusak): make it pub(crate), once all integration tests
    /// are merged into near_network.
    pub event_sink: Sink<Event>,
}

impl NetworkConfig {
    pub fn new(
        cfg: crate::config_json::Config,
        node_key: SecretKey,
        validator_signer: Option<Arc<dyn ValidatorSigner>>,
        archive: bool,
    ) -> anyhow::Result<Self> {
        if cfg.public_addrs.len() > MAX_PEER_ADDRS {
            anyhow::bail!(
                "public_addrs has {} entries, limit is {MAX_PEER_ADDRS}",
                cfg.public_addrs.len()
            );
        }
        if cfg.public_addrs.len() > 0 && cfg.trusted_stun_servers.len() > 0 {
            anyhow::bail!("you cannot specify both public_addrs and trusted_stun_servers");
        }
        for proxy in &cfg.public_addrs {
            let ip = proxy.addr.ip();
            if cfg.allow_private_ip_in_public_addrs {
                if ip.is_unspecified() {
                    anyhow::bail!("public_addrs: {ip} is not a valid IP. If you wanted to specify a loopback IP, use 127.0.0.1 instead.");
                }
            } else {
                // TODO(gprusak): use !ip.is_global() instead, once it is stable.
                if ip.is_loopback()
                    || ip.is_unspecified()
                    || match ip {
                        std::net::IpAddr::V4(ip) => ip.is_private(),
                        // TODO(gprusak): use ip.is_unique_local() once stable.
                        std::net::IpAddr::V6(_) => false,
                    }
                {
                    anyhow::bail!("public_addrs: {ip} is not a public IP.");
                }
            }
        }
        let this = Self {
            node_key,
            validator: validator_signer.map(|signer| ValidatorConfig {
                signer,
                proxies: if cfg.public_addrs.len() > 0 {
                    ValidatorProxies::Static(cfg.public_addrs)
                } else {
                    ValidatorProxies::Dynamic(cfg.trusted_stun_servers)
                },
            }),
            node_addr: match cfg.addr.as_str() {
                "" => None,
                addr => Some(addr.parse().context("Failed to parse SocketAddr")?),
            },
            peer_store: peer_store::Config {
                boot_nodes: if cfg.boot_nodes.is_empty() {
                    vec![]
                } else {
                    cfg.boot_nodes
                        .split(',')
                        .map(|chunk| chunk.parse())
                        .collect::<Result<_, _>>()
                        .context("boot_nodes")?
                },
                blacklist: cfg
                    .blacklist
                    .iter()
                    .map(|e| e.parse())
                    .collect::<Result<_, _>>()
                    .context("failed to parse blacklist")?,
                connect_only_to_boot_nodes: cfg.experimental.connect_only_to_boot_nodes,
                ban_window: cfg.ban_window.try_into()?,
                peer_expiration_duration: cfg.peer_expiration_duration.try_into()?,
            },
            whitelist_nodes: if cfg.whitelist_nodes.is_empty() {
                vec![]
            } else {
                cfg.whitelist_nodes
                    .split(',')
                    .map(|peer| match peer.parse::<PeerInfo>() {
                        Ok(peer) if peer.addr.is_none() => anyhow::bail!(
                            "whitelist_nodes are required to specify both PeerId and IP:port"
                        ),
                        Ok(peer) => Ok(peer),
                        Err(err) => Err(err.into()),
                    })
                    .collect::<anyhow::Result<_>>()
                    .context("whitelist_nodes")?
            },
            handshake_timeout: cfg.handshake_timeout.try_into()?,
            monitor_peers_max_period: cfg.monitor_peers_max_period.try_into()?,
            max_num_peers: cfg.max_num_peers,
            minimum_outbound_peers: cfg.minimum_outbound_peers,
            ideal_connections_lo: cfg.ideal_connections_lo,
            ideal_connections_hi: cfg.ideal_connections_hi,
            peer_recent_time_window: cfg.peer_recent_time_window.try_into()?,
            safe_set_size: cfg.safe_set_size,
            archival_peer_connections_lower_bound: cfg.archival_peer_connections_lower_bound,
            max_send_peers: cfg.max_send_peers,
            peer_stats_period: cfg.peer_stats_period.try_into()?,
            ttl_account_id_router: cfg.ttl_account_id_router.try_into()?,
            routed_message_ttl: cfg.routed_message_ttl,
            max_routes_to_store: cfg.max_routes_to_store,
            highest_peer_horizon: cfg.highest_peer_horizon,
            push_info_period: cfg.push_info_period.try_into()?,
            outbound_disabled: cfg.outbound_disabled,
            archive,
<<<<<<< HEAD
            accounts_data_broadcast_rate_limit: demux::RateLimit {
                qps: cfg.accounts_data_broadcast_rate_limit_qps,
                burst: cfg.accounts_data_broadcast_rate_limit_burst,
            },
            routing_table_update_rate_limit: demux::RateLimit {
                qps: cfg.routing_table_update_rate_limit_qps,
                burst: cfg.routing_table_update_rate_limit_burst,
            },
            tier1: Some(Tier1 {
                advertise_proxies_interval: cfg.tier1_advertise_proxies_interval.try_into()?,
            }),
=======
            accounts_data_broadcast_rate_limit: rate::Limit { qps: 0.1, burst: 1 },
            routing_table_update_rate_limit: rate::Limit { qps: 1., burst: 1 },
            tier1: Some(Tier1 { advertise_proxies_interval: time::Duration::minutes(15) }),
>>>>>>> bc58602c
            inbound_disabled: cfg.experimental.inbound_disabled,
            skip_tombstones: if cfg.experimental.skip_sending_tombstones_seconds > 0 {
                Some(time::Duration::seconds(cfg.experimental.skip_sending_tombstones_seconds))
            } else {
                None
            },
            event_sink: Sink::null(),
        };
        Ok(this)
    }

    pub fn node_id(&self) -> PeerId {
        PeerId::new(self.node_key.public_key())
    }

    /// TEST-ONLY: Returns network config with given seed used for peer id.
    pub fn from_seed(seed: &str, port: u16) -> Self {
        let node_key = SecretKey::from_seed(KeyType::ED25519, seed);
        let node_addr = SocketAddr::V4(SocketAddrV4::new(Ipv4Addr::LOCALHOST, port));
        let account_id = seed.parse().unwrap();
        let validator = ValidatorConfig {
            signer: Arc::new(InMemoryValidatorSigner::from_seed(
                account_id,
                KeyType::ED25519,
                seed,
            )),
            proxies: ValidatorProxies::Static(vec![PeerAddr {
                addr: node_addr,
                peer_id: PeerId::new(node_key.public_key()),
            }]),
        };
        NetworkConfig {
            node_addr: Some(node_addr),
            node_key,
            validator: Some(validator),
            peer_store: peer_store::Config {
                boot_nodes: vec![],
                blacklist: blacklist::Blacklist::default(),
                ban_window: time::Duration::seconds(1),
                peer_expiration_duration: time::Duration::seconds(60 * 60),
                connect_only_to_boot_nodes: false,
            },
            whitelist_nodes: vec![],
            handshake_timeout: time::Duration::seconds(5),
            monitor_peers_max_period: time::Duration::seconds(100),
            max_num_peers: 40,
            minimum_outbound_peers: 5,
            ideal_connections_lo: 30,
            ideal_connections_hi: 35,
            peer_recent_time_window: time::Duration::seconds(600),
            safe_set_size: 20,
            archival_peer_connections_lower_bound: 10,
            max_send_peers: 512,
            peer_stats_period: time::Duration::seconds(5),
            ttl_account_id_router: time::Duration::seconds(60 * 60),
            routed_message_ttl: ROUTED_MESSAGE_TTL,
            max_routes_to_store: 1,
            highest_peer_horizon: 5,
            push_info_period: time::Duration::milliseconds(100),
            outbound_disabled: false,
            inbound_disabled: false,
            archive: false,
            accounts_data_broadcast_rate_limit: rate::Limit { qps: 100., burst: 1000000 },
            routing_table_update_rate_limit: rate::Limit { qps: 10., burst: 1 },
            tier1: Some(Tier1 {
                // Interval is very large, so that it doesn't happen spontaneously in tests.
                // It should rather be triggered manually in tests.
                advertise_proxies_interval: time::Duration::hours(1000),
            }),
            skip_tombstones: None,
            event_sink: Sink::null(),
        }
    }

    pub fn verify(self) -> anyhow::Result<VerifiedConfig> {
        if !(self.ideal_connections_lo <= self.ideal_connections_hi) {
            anyhow::bail!(
                "Invalid ideal_connections values. lo({}) > hi({}).",
                self.ideal_connections_lo,
                self.ideal_connections_hi
            );
        }

        if !(self.ideal_connections_hi <= self.max_num_peers) {
            anyhow::bail!(
                "max_num_peers({}) < ideal_connections_hi({}) which may lead to connection saturation and declining new connections.",
                self.max_num_peers, self.ideal_connections_hi
            );
        }

        if !(self.safe_set_size > self.minimum_outbound_peers) {
            anyhow::bail!(
                "safe_set_size({}) must be larger than minimum_outbound_peers({}).",
                self.safe_set_size,
                self.minimum_outbound_peers
            );
        }

        if UPDATE_INTERVAL_LAST_TIME_RECEIVED_MESSAGE * 2 > self.peer_recent_time_window {
            anyhow::bail!(
                "Very short peer_recent_time_window({}). it should be at least twice update_interval_last_time_received_message({}).",
                self.peer_recent_time_window, UPDATE_INTERVAL_LAST_TIME_RECEIVED_MESSAGE
            );
        }
        self.accounts_data_broadcast_rate_limit
            .validate()
            .context("accounts_Data_broadcast_rate_limit")?;
        self.routing_table_update_rate_limit
            .validate()
            .context("routing_table_update_rate_limit")?;
        Ok(VerifiedConfig { node_id: self.node_id(), inner: self })
    }
}

/// On every message from peer don't update `last_time_received_message`
/// but wait some "small" timeout between updates to avoid a lot of messages between
/// Peer and PeerManager.
pub const UPDATE_INTERVAL_LAST_TIME_RECEIVED_MESSAGE: time::Duration = time::Duration::seconds(60);

#[derive(Clone)]
pub struct VerifiedConfig {
    inner: NetworkConfig,
    /// Cached inner.node_id().
    /// It allows to avoid recomputing the public key every time.
    node_id: PeerId,
}

impl VerifiedConfig {
    pub fn node_id(&self) -> PeerId {
        self.node_id.clone()
    }
}

impl std::ops::Deref for VerifiedConfig {
    type Target = NetworkConfig;
    fn deref(&self) -> &Self::Target {
        &self.inner
    }
}

#[cfg(test)]
mod test {
    use super::UPDATE_INTERVAL_LAST_TIME_RECEIVED_MESSAGE;
    use crate::config;
    use crate::network_protocol;
    use crate::network_protocol::testonly as data;
    use crate::network_protocol::AccountData;
    use crate::testonly::make_rng;
    use crate::time;

    #[test]
    fn test_network_config() {
        let nc = config::NetworkConfig::from_seed("123", 213);
        assert!(nc.verify().is_ok());

        let mut nc = config::NetworkConfig::from_seed("123", 213);
        nc.ideal_connections_lo = nc.ideal_connections_hi + 1;
        assert!(nc.verify().is_err());

        let mut nc = config::NetworkConfig::from_seed("123", 213);
        nc.ideal_connections_hi = nc.max_num_peers + 1;
        assert!(nc.verify().is_err());

        let mut nc = config::NetworkConfig::from_seed("123", 213);
        nc.safe_set_size = nc.minimum_outbound_peers;
        assert!(nc.verify().is_err());

        let mut nc = config::NetworkConfig::from_seed("123", 213);
        nc.peer_recent_time_window = UPDATE_INTERVAL_LAST_TIME_RECEIVED_MESSAGE;
        assert!(nc.verify().is_err());
    }

    // Check that MAX_PEER_ADDRS limit is consistent with the
    // network_protocol::MAX_ACCOUNT_DATA_SIZE_BYTES limit
    #[test]
    fn accounts_data_size_limit() {
        let mut rng = make_rng(39521947542);
        let clock = time::FakeClock::default();
        let signer = data::make_validator_signer(&mut rng);

        let ad = AccountData {
            proxies: (0..config::MAX_PEER_ADDRS)
                .map(|_| {
                    // Using IPv6 gives maximal size of the resulting config.
                    let ip = data::make_ipv6(&mut rng);
                    data::make_peer_addr(&mut rng, ip)
                })
                .collect(),
            account_key: signer.public_key(),
            peer_id: data::make_peer_id(&mut rng),
            version: 0,
            timestamp: clock.now_utc(),
        };
        let sad = ad.sign(&signer).unwrap();
        assert!(sad.payload().len() <= network_protocol::MAX_ACCOUNT_DATA_SIZE_BYTES);
    }
}<|MERGE_RESOLUTION|>--- conflicted
+++ resolved
@@ -245,7 +245,6 @@
             push_info_period: cfg.push_info_period.try_into()?,
             outbound_disabled: cfg.outbound_disabled,
             archive,
-<<<<<<< HEAD
             accounts_data_broadcast_rate_limit: demux::RateLimit {
                 qps: cfg.accounts_data_broadcast_rate_limit_qps,
                 burst: cfg.accounts_data_broadcast_rate_limit_burst,
@@ -257,11 +256,6 @@
             tier1: Some(Tier1 {
                 advertise_proxies_interval: cfg.tier1_advertise_proxies_interval.try_into()?,
             }),
-=======
-            accounts_data_broadcast_rate_limit: rate::Limit { qps: 0.1, burst: 1 },
-            routing_table_update_rate_limit: rate::Limit { qps: 1., burst: 1 },
-            tier1: Some(Tier1 { advertise_proxies_interval: time::Duration::minutes(15) }),
->>>>>>> bc58602c
             inbound_disabled: cfg.experimental.inbound_disabled,
             skip_tombstones: if cfg.experimental.skip_sending_tombstones_seconds > 0 {
                 Some(time::Duration::seconds(cfg.experimental.skip_sending_tombstones_seconds))
