use crate::blacklist;
use crate::concurrency::rate;
use crate::network_protocol::PeerAddr;
use crate::network_protocol::PeerInfo;
use crate::peer::peer_actor::NETWORK_MESSAGE_MAX_SIZE_BYTES;
use crate::peer_manager::peer_manager_actor::Event;
use crate::peer_manager::peer_store;
use crate::sink::Sink;
use crate::time;
use crate::types::ROUTED_MESSAGE_TTL;
use anyhow::Context;
use near_crypto::{KeyType, SecretKey};
use near_primitives::network::PeerId;
use near_primitives::types::AccountId;
use near_primitives::validator_signer::{InMemoryValidatorSigner, ValidatorSigner};
use std::net::{Ipv4Addr, SocketAddr, SocketAddrV4};
use std::sync::Arc;

/// How much height horizon to give to consider peer up to date.
pub const HIGHEST_PEER_HORIZON: u64 = 5;

/// Maximum amount of routes to store for each account id.
pub const MAX_ROUTES_TO_STORE: usize = 5;

/// Maximum number of PeerAddts in the ValidatorConfig::endpoints field.
pub const MAX_PEER_ADDRS: usize = 10;

/// Address of the format "<domain/ip>:<port>" of STUN servers.
// TODO(gprusak): turn into a proper struct implementing Display and FromStr.
pub type StunServerAddr = String;

/// ValidatorProxies are nodes with public IP (aka proxies) that this validator trusts to be honest
/// and willing to forward traffic to this validator. Whenever this node is a TIER1 validator
/// (i.e. whenever it is a block producer/chunk producer/approver for the given epoch),
/// it will connect to all the proxies in this config and advertise a signed list of proxies that
/// it has established a connection to.
///
/// Once other TIER1 nodes learn the list of proxies, they will maintain a connection to a random
/// proxy on this list. This way a message from any TIER1 node to this node will require at most 2
/// hops.
///
/// neard supports 2 modes for configuring proxy addresses:
/// * [recommended] `Static` list of proxies (public SocketAddr + PeerId), supports up to 10 proxies.
///   It is a totally valid setup for a TIER1 validator to be its own (perahaps only) proxy:
///   to achieve that, add an entry with the public address of this node to the Static list.
/// * [discouraged] `Dynamic` proxy - in case you want this validator to be its own and only proxy,
///   instead of adding the public address explicitly to the `Static` list, you can specify a STUN
///   server address (or a couple of them) which will be used to dynamically resolve the public IP
///   of this validator. Note that in this case the validator trusts the STUN servers to correctly
///   resolve the public IP.
#[derive(Clone)]
pub enum ValidatorProxies {
    Static(Vec<PeerAddr>),
    Dynamic(Vec<StunServerAddr>),
}

#[derive(Clone)]
pub struct ValidatorConfig {
    pub signer: Arc<dyn ValidatorSigner>,
    pub proxies: ValidatorProxies,
}

impl ValidatorConfig {
    pub fn account_id(&self) -> AccountId {
        self.signer.validator_id().clone()
    }
}

#[derive(Clone)]
pub struct Tier1 {
    /// Interval between attempts to connect to proxies of other TIER1 nodes.
    pub connect_interval: time::Duration,
    /// Maximal number of new connections established every connect_interval.
    /// TIER1 can consists of hundreds of nodes, so it is not feasible to connect to all of them at
    /// once.
    pub new_connections_per_attempt: usize,
    /// Interval between broacasts of the list of validator's proxies.
    /// Before the broadcast, validator tries to establish all the missing connections to proxies.
    pub advertise_proxies_interval: time::Duration,
    /// Support for gradual TIER1 feature rollout:
    /// - establishing connection to node's own proxies is always enabled (it is a part of peer
    ///   discovery mechanism). Note that unless the proxy has enable_inbound set, establishing
    ///   those connections will fail anyway.
    /// - a node will start accepting TIER1 inbound connections iff `enable_inbound` is true.
    /// - a node will try to start outbound TIER1 connections iff `enable_outbound` is true.
    pub enable_inbound: bool,
    pub enable_outbound: bool,
    /*
    /// Max rate at which TIER1 messages will be read from TCP sockets.
    /// Above that rate reading will block, which will cause extra data
    /// to be buffered on the sender side.
    /// This limit is to protect the node and it
    /// doesn't provide fairness among connections (i.e. the capacity
    /// is shared across all the TIER1 connections).
    // TODO(gprusak): try to find a way to provide fairness. Currently
    // it is complicated to do, because of the TIER1 proxies which
    // can route the traffic from/to multiple TIER1 peers. It should
    // be possible to throttle faily at proxies, since TIER1 peer
    // trusts its proxies.
    pub recv_bytes_rate: rate::Limit,
    pub send_bytes_buf: usize,
    */
}

/// Validated configuration for the peer-to-peer manager.
#[derive(Clone)]
pub struct NetworkConfig {
    pub node_addr: Option<SocketAddr>,
    pub node_key: SecretKey,
    pub validator: Option<ValidatorConfig>,

    pub peer_store: peer_store::Config,
    pub whitelist_nodes: Vec<PeerInfo>,
    pub handshake_timeout: time::Duration,

    /// Maximum time between refreshing the peer list.
    pub monitor_peers_max_period: time::Duration,
    /// Maximum number of active peers. Hard limit.
    pub max_num_peers: u32,
    /// Minimum outbound connections a peer should have to avoid eclipse attacks.
    pub minimum_outbound_peers: u32,
    /// Lower bound of the ideal number of connections.
    pub ideal_connections_lo: u32,
    /// Upper bound of the ideal number of connections.
    pub ideal_connections_hi: u32,
    /// Peers which last message is was within this period of time are considered active recent peers.
    pub peer_recent_time_window: time::Duration,
    /// Number of peers to keep while removing a connection.
    /// Used to avoid disconnecting from peers we have been connected since long time.
    pub safe_set_size: u32,
    /// Lower bound of the number of connections to archival peers to keep
    /// if we are an archival node.
    pub archival_peer_connections_lower_bound: u32,
    /// Maximum number of peer addresses we should ever send on PeersRequest.
    pub max_send_peers: u32,
    /// Duration for checking on stats from the peers.
    pub peer_stats_period: time::Duration,
    /// Time to persist Accounts Id in the router without removing them.
    pub ttl_account_id_router: time::Duration,
    /// Number of hops a message is allowed to travel before being dropped.
    /// This is used to avoid infinite loop because of inconsistent view of the network
    /// by different nodes.
    pub routed_message_ttl: u8,
    /// Maximum number of routes that we should keep track for each Account id in the Routing Table.
    pub max_routes_to_store: usize,
    /// Height horizon for highest height peers
    /// For example if one peer is 1 height away from max height peer,
    /// we still want to use the rest to query for state/headers/blocks.
    pub highest_peer_horizon: u64,
    /// Period between pushing network info to client
    pub push_info_period: time::Duration,
    /// Flag to disable outbound connections. When this flag is active, nodes will not try to
    /// establish connection with other nodes, but will accept incoming connection if other requirements
    /// are satisfied.
    /// This flag should be ALWAYS FALSE. Only set to true for testing purposes.
    pub outbound_disabled: bool,
    /// Flag to disable inbound connections. When true, all the incoming handshake/connection requests will be rejected.
    pub inbound_disabled: bool,
    /// Whether this is an archival node.
    pub archive: bool,
    /// Maximal rate at which SyncAccountsData can be broadcasted.
    pub accounts_data_broadcast_rate_limit: rate::Limit,
<<<<<<< HEAD
    /// Maximal rate at which RoutingTableUpdate can be sent out.
=======
    /// Maximal rate at which RoutingTable can be recomputed.
>>>>>>> cd7150ec
    pub routing_table_update_rate_limit: rate::Limit,
    /// Config of the TIER1 network.
    pub tier1: Option<Tier1>,

    // Whether to ignore tombstones some time after startup.
    //
    // Ignoring tombstones means:
    //   * not broadcasting deleted edges
    //   * ignoring received deleted edges as well
    pub skip_tombstones: Option<time::Duration>,

    /// Maximal throughput allowed per TIER2 connection.
    pub tier2_connection_throughput_bytes: rate::Limit,
    /// Maximal throughput allowed, shared across TIER1 connections.
    pub tier1_total_throughput_bytes: rate::Limit,

    /// TEST-ONLY
    /// TODO(gprusak): make it pub(crate), once all integration tests
    /// are merged into near_network.
    pub event_sink: Sink<Event>,
}

impl NetworkConfig {
    pub fn new(
        cfg: crate::config_json::Config,
        node_key: SecretKey,
        validator_signer: Option<Arc<dyn ValidatorSigner>>,
        archive: bool,
    ) -> anyhow::Result<Self> {
        if cfg.public_addrs.len() > MAX_PEER_ADDRS {
            anyhow::bail!(
                "public_addrs has {} entries, limit is {MAX_PEER_ADDRS}",
                cfg.public_addrs.len()
            );
        }
        if cfg.public_addrs.len() > 0 && cfg.trusted_stun_servers.len() > 0 {
            anyhow::bail!("you cannot specify both public_addrs and trusted_stun_servers");
        }
        for proxy in &cfg.public_addrs {
            let ip = proxy.addr.ip();
            if cfg.allow_private_ip_in_public_addrs {
                if ip.is_unspecified() {
                    anyhow::bail!("public_addrs: {ip} is not a valid IP. If you wanted to specify a loopback IP, use 127.0.0.1 instead.");
                }
            } else {
                // TODO(gprusak): use !ip.is_global() instead, once it is stable.
                if ip.is_loopback()
                    || ip.is_unspecified()
                    || match ip {
                        std::net::IpAddr::V4(ip) => ip.is_private(),
                        // TODO(gprusak): use ip.is_unique_local() once stable.
                        std::net::IpAddr::V6(_) => false,
                    }
                {
                    anyhow::bail!("public_addrs: {ip} is not a public IP.");
                }
            }
        }
        let this = Self {
            node_key,
            validator: validator_signer.map(|signer| ValidatorConfig {
                signer,
                proxies: if cfg.public_addrs.len() > 0 {
                    ValidatorProxies::Static(cfg.public_addrs)
                } else {
                    ValidatorProxies::Dynamic(cfg.trusted_stun_servers)
                },
            }),
            node_addr: match cfg.addr.as_str() {
                "" => None,
                addr => Some(addr.parse().context("Failed to parse SocketAddr")?),
            },
            peer_store: peer_store::Config {
                boot_nodes: if cfg.boot_nodes.is_empty() {
                    vec![]
                } else {
                    cfg.boot_nodes
                        .split(',')
                        .map(|chunk| chunk.parse())
                        .collect::<Result<_, _>>()
                        .context("boot_nodes")?
                },
                blacklist: cfg
                    .blacklist
                    .iter()
                    .map(|e| e.parse())
                    .collect::<Result<_, _>>()
                    .context("failed to parse blacklist")?,
                connect_only_to_boot_nodes: cfg.experimental.connect_only_to_boot_nodes,
                ban_window: cfg.ban_window.try_into()?,
                peer_expiration_duration: cfg.peer_expiration_duration.try_into()?,
            },
            whitelist_nodes: if cfg.whitelist_nodes.is_empty() {
                vec![]
            } else {
                cfg.whitelist_nodes
                    .split(',')
                    .map(|peer| match peer.parse::<PeerInfo>() {
                        Ok(peer) if peer.addr.is_none() => anyhow::bail!(
                            "whitelist_nodes are required to specify both PeerId and IP:port"
                        ),
                        Ok(peer) => Ok(peer),
                        Err(err) => Err(err.into()),
                    })
                    .collect::<anyhow::Result<_>>()
                    .context("whitelist_nodes")?
            },
            handshake_timeout: cfg.handshake_timeout.try_into()?,
            monitor_peers_max_period: cfg.monitor_peers_max_period.try_into()?,
            max_num_peers: cfg.max_num_peers,
            minimum_outbound_peers: cfg.minimum_outbound_peers,
            ideal_connections_lo: cfg.ideal_connections_lo,
            ideal_connections_hi: cfg.ideal_connections_hi,
            peer_recent_time_window: cfg.peer_recent_time_window.try_into()?,
            safe_set_size: cfg.safe_set_size,
            archival_peer_connections_lower_bound: cfg.archival_peer_connections_lower_bound,
            max_send_peers: 512,
            peer_stats_period: cfg.peer_stats_period.try_into()?,
            ttl_account_id_router: cfg.ttl_account_id_router.try_into()?,
            routed_message_ttl: ROUTED_MESSAGE_TTL,
            max_routes_to_store: MAX_ROUTES_TO_STORE,
            highest_peer_horizon: HIGHEST_PEER_HORIZON,
            push_info_period: time::Duration::milliseconds(100),
            outbound_disabled: false,
            archive,
            accounts_data_broadcast_rate_limit: rate::Limit { qps: 0.1, burst: 1 },
<<<<<<< HEAD
            routing_table_update_rate_limit: rate::Limit { qps: 0.5, burst: 1 },
            tier1: Some(Tier1 {
                connect_interval: time::Duration::seconds(20),
                new_connections_per_attempt: 10,
                advertise_proxies_interval: time::Duration::minutes(15),
                enable_inbound: cfg.experimental.tier1_enable_inbound,
                enable_outbound: cfg.experimental.tier1_enable_outbound,
            }),
=======
            routing_table_update_rate_limit: rate::Limit { qps: 1., burst: 1 },
            tier1: Some(Tier1 { advertise_proxies_interval: time::Duration::minutes(15) }),
>>>>>>> cd7150ec
            inbound_disabled: cfg.experimental.inbound_disabled,
            tier2_connection_throughput_bytes: rate::Limit {
                qps: NETWORK_MESSAGE_MAX_SIZE_BYTES as f64,
                burst: NETWORK_MESSAGE_MAX_SIZE_BYTES as u64,
            },
            tier1_total_throughput_bytes: rate::Limit {
                qps: (20 * bytesize::MIB) as f64,
                burst: (40 * bytesize::MIB) as u64,
            },
            skip_tombstones: if cfg.experimental.skip_sending_tombstones_seconds > 0 {
                Some(time::Duration::seconds(cfg.experimental.skip_sending_tombstones_seconds))
            } else {
                None
            },
            event_sink: Sink::null(),
        };
        Ok(this)
    }

    pub fn node_id(&self) -> PeerId {
        PeerId::new(self.node_key.public_key())
    }

    /// TEST-ONLY: Returns network config with given seed used for peer id.
    pub fn from_seed(seed: &str, port: u16) -> Self {
        let node_key = SecretKey::from_seed(KeyType::ED25519, seed);
        let node_addr = SocketAddr::V4(SocketAddrV4::new(Ipv4Addr::LOCALHOST, port));
        let account_id = seed.parse().unwrap();
        let validator = ValidatorConfig {
            signer: Arc::new(InMemoryValidatorSigner::from_seed(
                account_id,
                KeyType::ED25519,
                seed,
            )),
            proxies: ValidatorProxies::Static(vec![PeerAddr {
                addr: node_addr,
                peer_id: PeerId::new(node_key.public_key()),
            }]),
        };
        NetworkConfig {
            node_addr: Some(node_addr),
            node_key,
            validator: Some(validator),
            peer_store: peer_store::Config {
                boot_nodes: vec![],
                blacklist: blacklist::Blacklist::default(),
                ban_window: time::Duration::seconds(1),
                peer_expiration_duration: time::Duration::seconds(60 * 60),
                connect_only_to_boot_nodes: false,
            },
            whitelist_nodes: vec![],
            handshake_timeout: time::Duration::seconds(5),
            monitor_peers_max_period: time::Duration::seconds(100),
            max_num_peers: 40,
            minimum_outbound_peers: 5,
            ideal_connections_lo: 30,
            ideal_connections_hi: 35,
            peer_recent_time_window: time::Duration::seconds(600),
            safe_set_size: 20,
            archival_peer_connections_lower_bound: 10,
            max_send_peers: 512,
            peer_stats_period: time::Duration::seconds(5),
            ttl_account_id_router: time::Duration::seconds(60 * 60),
            routed_message_ttl: ROUTED_MESSAGE_TTL,
            max_routes_to_store: 1,
            highest_peer_horizon: 5,
            push_info_period: time::Duration::milliseconds(100),
            outbound_disabled: false,
            inbound_disabled: false,
            archive: false,
            accounts_data_broadcast_rate_limit: rate::Limit { qps: 100., burst: 1000000 },
<<<<<<< HEAD
            routing_table_update_rate_limit: rate::Limit { qps: 100., burst: 1000000 },
=======
            routing_table_update_rate_limit: rate::Limit { qps: 10., burst: 1 },
>>>>>>> cd7150ec
            tier1: Some(Tier1 {
                // Interval is very large, so that it doesn't happen spontaneously in tests.
                // It should rather be triggered manually in tests.
                connect_interval: time::Duration::hours(1000),
                new_connections_per_attempt: 10000,
                advertise_proxies_interval: time::Duration::hours(1000),
                enable_inbound: true,
                enable_outbound: true,
            }),
            tier2_connection_throughput_bytes: rate::Limit {
                qps: 1000000000.,
                burst: 1000000000000000,
            },
            tier1_total_throughput_bytes: rate::Limit { qps: 1000000000., burst: 1000000000000000 },
            skip_tombstones: None,
            event_sink: Sink::null(),
        }
    }

    pub fn verify(self) -> anyhow::Result<VerifiedConfig> {
        if !(self.ideal_connections_lo <= self.ideal_connections_hi) {
            anyhow::bail!(
                "Invalid ideal_connections values. lo({}) > hi({}).",
                self.ideal_connections_lo,
                self.ideal_connections_hi
            );
        }

        if !(self.ideal_connections_hi <= self.max_num_peers) {
            anyhow::bail!(
                "max_num_peers({}) < ideal_connections_hi({}) which may lead to connection saturation and declining new connections.",
                self.max_num_peers, self.ideal_connections_hi
            );
        }

        if !(self.safe_set_size > self.minimum_outbound_peers) {
            anyhow::bail!(
                "safe_set_size({}) must be larger than minimum_outbound_peers({}).",
                self.safe_set_size,
                self.minimum_outbound_peers
            );
        }

        if UPDATE_INTERVAL_LAST_TIME_RECEIVED_MESSAGE * 2 > self.peer_recent_time_window {
            anyhow::bail!(
                "Very short peer_recent_time_window({}). it should be at least twice update_interval_last_time_received_message({}).",
                self.peer_recent_time_window, UPDATE_INTERVAL_LAST_TIME_RECEIVED_MESSAGE
            );
        }
        self.accounts_data_broadcast_rate_limit
            .validate()
            .context("accounts_Data_broadcast_rate_limit")?;
        self.routing_table_update_rate_limit
            .validate()
            .context("routing_table_update_rate_limit")?;
        Ok(VerifiedConfig { node_id: self.node_id(), inner: self })
    }
}

/// On every message from peer don't update `last_time_received_message`
/// but wait some "small" timeout between updates to avoid a lot of messages between
/// Peer and PeerManager.
pub const UPDATE_INTERVAL_LAST_TIME_RECEIVED_MESSAGE: time::Duration = time::Duration::seconds(60);

#[derive(Clone)]
pub struct VerifiedConfig {
    inner: NetworkConfig,
    /// Cached inner.node_id().
    /// It allows to avoid recomputing the public key every time.
    node_id: PeerId,
}

impl VerifiedConfig {
    pub fn node_id(&self) -> PeerId {
        self.node_id.clone()
    }
}

impl std::ops::Deref for VerifiedConfig {
    type Target = NetworkConfig;
    fn deref(&self) -> &Self::Target {
        &self.inner
    }
}

#[cfg(test)]
mod test {
    use super::UPDATE_INTERVAL_LAST_TIME_RECEIVED_MESSAGE;
    use crate::config;
    use crate::network_protocol;
    use crate::network_protocol::testonly as data;
    use crate::network_protocol::AccountData;
    use crate::testonly::make_rng;
    use crate::time;

    #[test]
    fn test_network_config() {
        let nc = config::NetworkConfig::from_seed("123", 213);
        assert!(nc.verify().is_ok());

        let mut nc = config::NetworkConfig::from_seed("123", 213);
        nc.ideal_connections_lo = nc.ideal_connections_hi + 1;
        assert!(nc.verify().is_err());

        let mut nc = config::NetworkConfig::from_seed("123", 213);
        nc.ideal_connections_hi = nc.max_num_peers + 1;
        assert!(nc.verify().is_err());

        let mut nc = config::NetworkConfig::from_seed("123", 213);
        nc.safe_set_size = nc.minimum_outbound_peers;
        assert!(nc.verify().is_err());

        let mut nc = config::NetworkConfig::from_seed("123", 213);
        nc.peer_recent_time_window = UPDATE_INTERVAL_LAST_TIME_RECEIVED_MESSAGE;
        assert!(nc.verify().is_err());
    }

    // Check that MAX_PEER_ADDRS limit is consistent with the
    // network_protocol::MAX_ACCOUNT_DATA_SIZE_BYTES limit
    #[test]
    fn accounts_data_size_limit() {
        let mut rng = make_rng(39521947542);
        let clock = time::FakeClock::default();
        let signer = data::make_validator_signer(&mut rng);

        let ad = AccountData {
            proxies: (0..config::MAX_PEER_ADDRS)
                .map(|_| {
                    // Using IPv6 gives maximal size of the resulting config.
                    let ip = data::make_ipv6(&mut rng);
                    data::make_peer_addr(&mut rng, ip)
                })
                .collect(),
            account_key: signer.public_key(),
            peer_id: data::make_peer_id(&mut rng),
            version: 0,
            timestamp: clock.now_utc(),
        };
        let sad = ad.sign(&signer).unwrap();
        assert!(sad.payload().len() <= network_protocol::MAX_ACCOUNT_DATA_SIZE_BYTES);
    }
}<|MERGE_RESOLUTION|>--- conflicted
+++ resolved
@@ -160,11 +160,7 @@
     pub archive: bool,
     /// Maximal rate at which SyncAccountsData can be broadcasted.
     pub accounts_data_broadcast_rate_limit: rate::Limit,
-<<<<<<< HEAD
-    /// Maximal rate at which RoutingTableUpdate can be sent out.
-=======
     /// Maximal rate at which RoutingTable can be recomputed.
->>>>>>> cd7150ec
     pub routing_table_update_rate_limit: rate::Limit,
     /// Config of the TIER1 network.
     pub tier1: Option<Tier1>,
@@ -291,8 +287,7 @@
             outbound_disabled: false,
             archive,
             accounts_data_broadcast_rate_limit: rate::Limit { qps: 0.1, burst: 1 },
-<<<<<<< HEAD
-            routing_table_update_rate_limit: rate::Limit { qps: 0.5, burst: 1 },
+            routing_table_update_rate_limit: rate::Limit { qps: 1., burst: 1 },
             tier1: Some(Tier1 {
                 connect_interval: time::Duration::seconds(20),
                 new_connections_per_attempt: 10,
@@ -300,10 +295,6 @@
                 enable_inbound: cfg.experimental.tier1_enable_inbound,
                 enable_outbound: cfg.experimental.tier1_enable_outbound,
             }),
-=======
-            routing_table_update_rate_limit: rate::Limit { qps: 1., burst: 1 },
-            tier1: Some(Tier1 { advertise_proxies_interval: time::Duration::minutes(15) }),
->>>>>>> cd7150ec
             inbound_disabled: cfg.experimental.inbound_disabled,
             tier2_connection_throughput_bytes: rate::Limit {
                 qps: NETWORK_MESSAGE_MAX_SIZE_BYTES as f64,
@@ -375,11 +366,7 @@
             inbound_disabled: false,
             archive: false,
             accounts_data_broadcast_rate_limit: rate::Limit { qps: 100., burst: 1000000 },
-<<<<<<< HEAD
-            routing_table_update_rate_limit: rate::Limit { qps: 100., burst: 1000000 },
-=======
             routing_table_update_rate_limit: rate::Limit { qps: 10., burst: 1 },
->>>>>>> cd7150ec
             tier1: Some(Tier1 {
                 // Interval is very large, so that it doesn't happen spontaneously in tests.
                 // It should rather be triggered manually in tests.
