use crate::client;
use crate::network_protocol::{
    PartialEncodedChunkForwardMsg, PartialEncodedChunkRequestMsg, PartialEncodedChunkResponseMsg,
    StateResponseInfo,
};
use crate::sink::Sink;
use crate::types::{NetworkInfo, ReasonForBan, StateResponseInfoV2};
use near_primitives::block::{Approval, Block, BlockHeader};
use near_primitives::challenge::Challenge;
use near_primitives::hash::CryptoHash;
use near_primitives::network::{AnnounceAccount, PeerId};
use near_primitives::sharding::{ChunkHash, PartialEncodedChunk, PartialEncodedChunkPart};
use near_primitives::syncing::{ShardStateSyncResponse, ShardStateSyncResponseV2};
use near_primitives::transaction::SignedTransaction;
use near_primitives::types::{AccountId, EpochId, ShardId};
use near_primitives::views::FinalExecutionOutcomeView;

#[derive(Debug, PartialEq, Eq, Clone)]
pub enum Event {
    AnnounceAccount(Vec<(AnnounceAccount, Option<EpochId>)>),
    Block(Block),
    BlockHeaders(Vec<BlockHeader>),
    BlockApproval(Approval, PeerId),
<<<<<<< HEAD
=======
    BlockHeadersRequest(Vec<CryptoHash>),
    BlockRequest(CryptoHash),
    Challenge(Challenge),
>>>>>>> 03eb0d62
    Chunk(Vec<PartialEncodedChunkPart>),
    ChunkRequest(ChunkHash),
    Transaction(SignedTransaction),
}

pub(crate) struct Fake {
    pub event_sink: Sink<Event>,
}

#[async_trait::async_trait]
impl client::Client for Fake {
    async fn tx_status_request(
        &self,
        _account_id: AccountId,
        _tx_hash: CryptoHash,
    ) -> Option<Box<FinalExecutionOutcomeView>> {
        unimplemented!();
    }

    async fn tx_status_response(&self, _tx_result: FinalExecutionOutcomeView) {}

    async fn state_request_header(
        &self,
        _shard_id: ShardId,
        _sync_hash: CryptoHash,
    ) -> Result<Option<StateResponseInfo>, ReasonForBan> {
        unimplemented!();
    }

    async fn state_request_part(
        &self,
        shard_id: ShardId,
        sync_hash: CryptoHash,
        part_id: u64,
    ) -> Result<Option<StateResponseInfo>, ReasonForBan> {
        let part = Some((part_id, vec![]));
        let state_response =
            ShardStateSyncResponse::V2(ShardStateSyncResponseV2 { header: None, part });
        let result = Some(StateResponseInfo::V2(StateResponseInfoV2 {
            shard_id,
            sync_hash,
            state_response,
        }));
        Ok(result)
    }

    async fn state_response(&self, _info: StateResponseInfo) {
        unimplemented!();
    }

    async fn block_approval(&self, approval: Approval, peer_id: PeerId) {
        self.event_sink.push(Event::BlockApproval(approval, peer_id));
    }

    async fn transaction(&self, transaction: SignedTransaction, _is_forwarded: bool) {
        self.event_sink.push(Event::Transaction(transaction));
    }

    async fn partial_encoded_chunk_request(
        &self,
        req: PartialEncodedChunkRequestMsg,
        _msg_hash: CryptoHash,
    ) {
        self.event_sink.push(Event::ChunkRequest(req.chunk_hash));
    }

    async fn partial_encoded_chunk_response(
        &self,
        resp: PartialEncodedChunkResponseMsg,
        _timestamp: time::Instant,
    ) {
        self.event_sink.push(Event::Chunk(resp.parts));
    }

    async fn partial_encoded_chunk(&self, _chunk: PartialEncodedChunk) {
        unimplemented!();
    }

    async fn partial_encoded_chunk_forward(&self, _msg: PartialEncodedChunkForwardMsg) {
        unimplemented!();
    }

    async fn block_request(&self, hash: CryptoHash) -> Option<Box<Block>> {
        self.event_sink.push(Event::BlockRequest(hash));
        None
    }

    async fn block_headers_request(&self, hashes: Vec<CryptoHash>) -> Option<Vec<BlockHeader>> {
        self.event_sink.push(Event::BlockHeadersRequest(hashes));
        None
    }

    async fn block(&self, block: Block, _peer_id: PeerId, _was_requested: bool) {
        self.event_sink.push(Event::Block(block));
    }

    async fn block_headers(
        &self,
        headers: Vec<BlockHeader>,
        _peer_id: PeerId,
    ) -> Result<(), ReasonForBan> {
        self.event_sink.push(Event::BlockHeaders(headers));
        Ok(())
    }

    async fn challenge(&self, challenge: Challenge) {
        self.event_sink.push(Event::Challenge(challenge));
    }

    async fn network_info(&self, _info: NetworkInfo) {}

    async fn announce_account(
        &self,
        accounts: Vec<(AnnounceAccount, Option<EpochId>)>,
    ) -> Result<Vec<AnnounceAccount>, ReasonForBan> {
        self.event_sink.push(Event::AnnounceAccount(accounts.clone()));
        Ok(accounts.into_iter().map(|a| a.0).collect())
    }
}<|MERGE_RESOLUTION|>--- conflicted
+++ resolved
@@ -21,12 +21,9 @@
     Block(Block),
     BlockHeaders(Vec<BlockHeader>),
     BlockApproval(Approval, PeerId),
-<<<<<<< HEAD
-=======
     BlockHeadersRequest(Vec<CryptoHash>),
     BlockRequest(CryptoHash),
     Challenge(Challenge),
->>>>>>> 03eb0d62
     Chunk(Vec<PartialEncodedChunkPart>),
     ChunkRequest(ChunkHash),
     Transaction(SignedTransaction),
