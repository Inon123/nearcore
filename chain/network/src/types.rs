--- conflicted
+++ resolved
@@ -78,7 +78,6 @@
 /// Banning signal sent from Peer instance to PeerManager
 /// just before Peer instance is stopped.
 #[derive(actix::Message, Debug)]
-<<<<<<< HEAD
 #[rtype(result = "()")]
 pub struct Ban {
     pub peer_id: PeerId,
@@ -110,66 +109,6 @@
             status: KnownPeerStatus::Unknown,
             first_seen: now,
             last_seen: now,
-        }
-    }
-}
-
-/// Actor message that holds the TCP stream from an inbound TCP connection
-#[derive(actix::Message, Debug)]
-#[rtype(result = "()")]
-pub struct InboundTcpConnect(pub tokio::net::TcpStream);
-
-/// Actor message to request the creation of an outbound TCP connection to a peer.
-#[derive(actix::Message, Clone, Debug)]
-=======
->>>>>>> 017b433f
-#[rtype(result = "()")]
-pub struct Ban {
-    pub peer_id: PeerId,
-    pub ban_reason: ReasonForBan,
-}
-
-/// Status of the known peers.
-#[derive(Eq, PartialEq, Debug, Clone)]
-pub enum KnownPeerStatus {
-    Unknown,
-    NotConnected,
-    Connected,
-    Banned(ReasonForBan, time::Utc),
-}
-
-/// Information node stores about known peers.
-#[derive(Debug, Clone)]
-pub struct KnownPeerState {
-    pub peer_info: PeerInfo,
-    pub status: KnownPeerStatus,
-    pub first_seen: time::Utc,
-    pub last_seen: time::Utc,
-}
-
-impl KnownPeerState {
-    pub fn new(peer_info: PeerInfo, now: time::Utc) -> Self {
-        KnownPeerState {
-            peer_info,
-            status: KnownPeerStatus::Unknown,
-            first_seen: now,
-            last_seen: now,
-        }
-    }
-}
-
-impl KnownPeerStatus {
-    pub fn is_banned(&self) -> bool {
-        matches!(self, KnownPeerStatus::Banned(_, _))
-    }
-}
-
-impl AccountOrPeerIdOrHash {
-    pub(crate) fn peer_id_or_hash(&self) -> Option<PeerIdOrHash> {
-        match self {
-            AccountOrPeerIdOrHash::AccountId(_) => None,
-            AccountOrPeerIdOrHash::PeerId(peer_id) => Some(PeerIdOrHash::PeerId(peer_id.clone())),
-            AccountOrPeerIdOrHash::Hash(hash) => Some(PeerIdOrHash::Hash(*hash)),
         }
     }
 }
@@ -689,11 +628,6 @@
         assert_size!(RawRoutedMessage);
         assert_size!(RoutedMessage);
         assert_size!(KnownPeerState);
-<<<<<<< HEAD
-        assert_size!(InboundTcpConnect);
-        assert_size!(OutboundTcpConnect);
-=======
->>>>>>> 017b433f
         assert_size!(Ban);
         assert_size!(StateResponseInfoV1);
         assert_size!(PartialEncodedChunkRequestMsg);
