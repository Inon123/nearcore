--- conflicted
+++ resolved
@@ -7,7 +7,6 @@
 };
 use crate::network_protocol::{Edge, EdgeState, PartialEdgeInfo, RoutingTableUpdate};
 use crate::network_protocol::{Encoding, ParsePeerMessageError, SyncAccountsData};
-use crate::network_protocol::{Handshake, HandshakeFailureReason, PeerMessage};
 use crate::peer::stream;
 use crate::peer::stream::Scope;
 use crate::peer::tracker::Tracker;
@@ -22,7 +21,6 @@
 use crate::routing::edge::verify_nonce;
 use crate::sink::Sink;
 use crate::stats::metrics;
-<<<<<<< HEAD
 use crate::time;
 use crate::types::{
     Ban, NetworkViewClientMessages, NetworkViewClientResponses, PeerIdOrHash, PeerType,
@@ -30,12 +28,6 @@
 };
 use crate::types::{
     Handshake, HandshakeFailureReason, NetworkClientMessages, NetworkClientResponses, PeerMessage,
-=======
-use crate::types::{NetworkClientMessages, NetworkClientResponses};
-use actix::{
-    Actor, ActorContext, ActorFutureExt, AsyncContext, Context, ContextFutureSpawner, Handler,
-    Running, WrapFuture,
->>>>>>> 8c2a3795
 };
 use actix::fut::future::wrap_future;
 use actix::{Actor, ActorContext, ActorFutureExt, AsyncContext, Context, Running};
@@ -107,18 +99,8 @@
 
     /// Peer address from connection.
     peer_addr: SocketAddr,
-<<<<<<< HEAD
-=======
     /// Peer type.
->>>>>>> 8c2a3795
     peer_type: PeerType,
-    /// OUTBOUND-ONLY: Handshake specification. For outbound connections it is initialized
-    /// in constructor and then can change as HandshakeFailure and LastEdge messages
-    /// are received. For inbound connections, handshake is stateless.
-<<<<<<< HEAD
-    handshake_spec: Option<HandshakeSpec>,
-=======
->>>>>>> 8c2a3795
 
     /// Framed wrapper to send messages through the TCP connection.
     framed: stream::FramedWriter<PeerActor>,
@@ -137,20 +119,13 @@
 
     /// Peer status.
     peer_status: PeerStatus,
-<<<<<<< HEAD
     ban_reason: Option<ReasonForBan>,
-    /// Peer id and info. Present when ready.
-    peer_info: DisplayOption<PeerInfo>,
-    /// Guard which (when dropped) removes prometheus metrics related to this connection.
-=======
     /// Peer id and info. Present when Ready,
     /// or (for outbound only) when Connecting.
     // TODO: move it to ConnectingStatus::Outbound.
     // When ready, use connection.peer_info instead.
     peer_info: DisplayOption<PeerInfo>,
-    /// Shared state of the connection. Present when ready.
-    connection: Option<Arc<connection::Connection>>,
->>>>>>> 8c2a3795
+    /// Guard which (when dropped) removes prometheus metrics related to this connection.
     _connection_guard: ConnectionGuard,
 }
 
@@ -166,20 +141,12 @@
     Outbound { peer_id: PeerId, tier: connection::Tier },
 }
 
-#[derive(Clone)]
-struct HandshakeSpec {
-    peer_id: PeerId,
-    genesis_id: GenesisId,
-    tier: connection::Tier,
-    protocol_version: ProtocolVersion,
-    partial_edge_info: PartialEdgeInfo,
-}
-
 #[derive(Clone, Debug)]
 struct HandshakeSpec {
     /// ID of the peer on the other side of the connection.
     peer_id: PeerId,
     genesis_id: GenesisId,
+    tier: connection::Tier,
     protocol_version: ProtocolVersion,
     partial_edge_info: PartialEdgeInfo,
 }
@@ -207,17 +174,25 @@
                     .try_acquire_owned()
                     .context("too many connections in Connecting state")?,
             ),
-<<<<<<< HEAD
-            StreamConfig::Outbound { tier, peer_id } => ConnectingStatus::Outbound(match tier {
-                connection::Tier::T1 => network_state
-                    .tier1
-                    .start_outbound(peer_id.clone())
-                    .context("tier1.start_outbound()")?,
-                connection::Tier::T2 => network_state
-                    .tier2
-                    .start_outbound(peer_id.clone())
-                    .context("tier2.start_outbound()")?,
-            }),
+            StreamConfig::Outbound { tier, peer_id } => ConnectingStatus::Outbound {
+                _permit: match tier {
+                    connection::Tier::T1 => network_state
+                        .tier1
+                        .start_outbound(peer_id.clone())
+                        .context("tier1.start_outbound()")?,
+                    connection::Tier::T2 => network_state
+                        .tier2
+                        .start_outbound(peer_id.clone())
+                        .context("tier2.start_outbound()")?,
+                },
+                handshake_spec: HandshakeSpec {
+                    partial_edge_info: network_state.propose_edge(peer_id, None),
+                    protocol_version: PROTOCOL_VERSION,
+                    tier: *tier,
+                    peer_id: peer_id.clone(),
+                    genesis_id: network_state.genesis_id.clone(),
+                },
+            },
         };
         // Override force_encoding for outbound Tier1 connections,
         // since Tier1Handshake is supported only with proto encoding.
@@ -226,20 +201,6 @@
                 Some(Encoding::Proto)
             }
             _ => force_encoding,
-=======
-            StreamConfig::Outbound { peer_id } => ConnectingStatus::Outbound {
-                _permit: network_state
-                    .tier2
-                    .start_outbound(peer_id.clone())
-                    .context("tier2.start_outbound()")?,
-                handshake_spec: HandshakeSpec {
-                    partial_edge_info: network_state.propose_edge(peer_id, None),
-                    protocol_version: PROTOCOL_VERSION,
-                    peer_id: peer_id.clone(),
-                    genesis_id: network_state.genesis_id.clone(),
-                },
-            },
->>>>>>> 8c2a3795
         };
         let my_node_info = PeerInfo {
             id: network_state.config.node_id(),
@@ -253,7 +214,6 @@
             let (writer, mut reader) =
                 stream::FramedWriter::spawn(&scope, peer_addr, stream, stats.clone());
 
-            let peer_status = PeerStatus::Connecting(connecting_status);
             scope.arbiter.spawn({
                 let clock = clock.clone();
                 let network_state = network_state.clone();
@@ -300,23 +260,8 @@
                     StreamConfig::Inbound => PeerType::Inbound,
                     StreamConfig::Outbound { .. } => PeerType::Outbound,
                 },
-<<<<<<< HEAD
-                handshake_spec: match &stream_config {
-                    StreamConfig::Inbound => None,
-                    StreamConfig::Outbound { tier, peer_id } => Some(HandshakeSpec {
-                        partial_edge_info: network_state.propose_edge(peer_id, None),
-                        protocol_version: PROTOCOL_VERSION,
-                        peer_id: peer_id.clone(),
-                        genesis_id: network_state.genesis_id.clone(),
-                        tier: *tier,
-                    }),
-                },
-                peer_status,
+                peer_status: PeerStatus::Connecting(connecting_status),
                 framed: writer,
-=======
-                peer_status: PeerStatus::Connecting(connecting_status),
-                framed,
->>>>>>> 8c2a3795
                 tracker: Default::default(),
                 stats,
                 routed_message_cache: LruCache::new(ROUTED_MESSAGE_CACHE_SIZE),
@@ -370,17 +315,9 @@
         self.send_message(msg);
     }
 
-<<<<<<< HEAD
-    fn send_message(&mut self, msg: &PeerMessage) {
+    fn send_message(&self, msg: &PeerMessage) {
         if let (PeerStatus::Ready(conn), PeerMessage::PeersRequest) = (&self.peer_status, msg) {
             conn.last_time_peer_requested.store(self.clock.now());
-=======
-    fn send_message(&self, msg: &PeerMessage) {
-        if let PeerMessage::PeersRequest = msg {
-            if let Some(conn) = &self.connection {
-                conn.last_time_peer_requested.store(self.clock.now());
-            }
->>>>>>> 8c2a3795
         }
         if let Some(enc) = self.encoding() {
             return self.send_message_with_encoding(msg, enc);
@@ -389,8 +326,7 @@
         self.send_message_with_encoding(msg, Encoding::Borsh);
     }
 
-<<<<<<< HEAD
-    fn send_message_with_encoding(&mut self, msg: &PeerMessage, enc: Encoding) {
+    fn send_message_with_encoding(&self, msg: &PeerMessage, enc: Encoding) {
         if let PeerStatus::Ready(conn) = &self.peer_status {
             if !conn.tier.is_allowed(msg) {
                 panic!(
@@ -400,9 +336,6 @@
                 )
             }
         }
-=======
-    fn send_message_with_encoding(&self, msg: &PeerMessage, enc: Encoding) {
->>>>>>> 8c2a3795
         let msg_type: &str = msg.msg_variant();
         let _span = tracing::trace_span!(
             target: "network",
@@ -435,11 +368,7 @@
             .inc_by(bytes_len as u64);
     }
 
-<<<<<<< HEAD
-    fn send_handshake(&mut self, spec: HandshakeSpec) {
-=======
     fn send_handshake(&self, spec: HandshakeSpec) {
->>>>>>> 8c2a3795
         let chain_info = self.network_state.chain_info.load();
         let msg = Handshake {
             protocol_version: spec.protocol_version,
@@ -454,16 +383,11 @@
                 archival: self.network_state.config.archive,
             },
             partial_edge_info: spec.partial_edge_info,
-<<<<<<< HEAD
         };
         let msg = match spec.tier {
             connection::Tier::T1 => PeerMessage::Tier1Handshake(msg),
             connection::Tier::T2 => PeerMessage::Tier2Handshake(msg),
         };
-=======
-        };
-        let msg = PeerMessage::Handshake(msg);
->>>>>>> 8c2a3795
         self.send_message_or_log(&msg);
     }
 
@@ -781,76 +705,10 @@
         self.tracker.lock().increment_received(&self.clock, msg_len as u64);
     }
 
-<<<<<<< HEAD
     fn process_handshake(
         &mut self,
         ctx: &mut <PeerActor as actix::Actor>::Context,
         tier: connection::Tier,
-        handshake: Handshake,
-    ) {
-        debug!(target: "network", "{:?}: Received handshake {:?}", self.my_node_info.id, handshake);
-
-        if self.peer_type == PeerType::Outbound {
-            let spec = self.handshake_spec.as_ref().unwrap();
-            if handshake.protocol_version != spec.protocol_version {
-                warn!(target: "network", "Protocol version mismatch. Disconnecting peer {}", handshake.sender_peer_id);
-                self.stop(ctx, None);
-                return;
-            }
-            if handshake.sender_chain_info.genesis_id != spec.genesis_id {
-                warn!(target: "network", "Genesis mismatch. Disconnecting peer {}", handshake.sender_peer_id);
-                self.stop(ctx, None);
-                return;
-            }
-            if handshake.sender_peer_id != spec.peer_id {
-                warn!(target: "network", "PeerId mismatch. Disconnecting peer {}", handshake.sender_peer_id);
-                self.stop(ctx, None);
-                return;
-            }
-            if tier != spec.tier {
-                warn!(target: "network", "Connection TIER mismatch. Disconnecting peer {}", handshake.sender_peer_id);
-                self.stop(ctx, None);
-                return;
-            }
-            if handshake.partial_edge_info.nonce != spec.partial_edge_info.nonce {
-                warn!(target: "network", "Nonce mismatch. Disconnecting peer {}", handshake.sender_peer_id);
-                self.stop(ctx, None);
-                return;
-            }
-        } else {
-            if PEER_MIN_ALLOWED_PROTOCOL_VERSION > handshake.protocol_version
-                || handshake.protocol_version > PROTOCOL_VERSION
-            {
-                debug!(
-                    target: "network",
-                    version = handshake.protocol_version,
-                    "Received connection from node with unsupported PROTOCOL_VERSION.");
-                self.send_message_or_log(&PeerMessage::HandshakeFailure(
-                    self.my_node_info.clone(),
-                    HandshakeFailureReason::ProtocolVersionMismatch {
-                        version: PROTOCOL_VERSION,
-                        oldest_supported_version: PEER_MIN_ALLOWED_PROTOCOL_VERSION,
-=======
-    /// Check whenever we exceeded number of transactions we got since last block.
-    /// If so, drop the transaction.
-    fn should_we_drop_msg(&self, msg: &PeerMessage) -> bool {
-        let m = if let PeerMessage::Routed(m) = msg {
-            &m.msg
-        } else {
-            return false;
-        };
-        let _ = if let RoutedMessageBody::ForwardTx(t) = &m.body {
-            t
-        } else {
-            return false;
-        };
-        let r = self.network_state.txns_since_last_block.load(Ordering::Acquire);
-        r > MAX_TRANSACTIONS_PER_BLOCK_MESSAGE
-    }
-
-    fn process_handshake(
-        &mut self,
-        ctx: &mut <PeerActor as actix::Actor>::Context,
         handshake: Handshake,
     ) {
         debug!(target: "network", "{:?}: Received handshake {:?}", self.my_node_info.id, handshake);
@@ -862,22 +720,27 @@
             ConnectingStatus::Outbound { handshake_spec: spec, .. } => {
                 if handshake.protocol_version != spec.protocol_version {
                     warn!(target: "network", "Protocol version mismatch. Disconnecting peer {}", handshake.sender_peer_id);
-                    ctx.stop();
+                    self.stop(ctx, None);
                     return;
                 }
                 if handshake.sender_chain_info.genesis_id != spec.genesis_id {
                     warn!(target: "network", "Genesis mismatch. Disconnecting peer {}", handshake.sender_peer_id);
-                    ctx.stop();
+                    self.stop(ctx, None);
                     return;
                 }
                 if handshake.sender_peer_id != spec.peer_id {
                     warn!(target: "network", "PeerId mismatch. Disconnecting peer {}", handshake.sender_peer_id);
-                    ctx.stop();
+                    self.stop(ctx, None);
+                    return;
+                }
+                if tier != spec.tier {
+                    warn!(target: "network", "Connection TIER mismatch. Disconnecting peer {}", handshake.sender_peer_id);
+                    self.stop(ctx, None);
                     return;
                 }
                 if handshake.partial_edge_info.nonce != spec.partial_edge_info.nonce {
                     warn!(target: "network", "Nonce mismatch. Disconnecting peer {}", handshake.sender_peer_id);
-                    ctx.stop();
+                    self.stop(ctx, None);
                     return;
                 }
             }
@@ -918,7 +781,7 @@
                 // Verify if nonce is sane.
                 if let Err(err) = verify_nonce(&self.clock, handshake.partial_edge_info.nonce) {
                     debug!(target: "network", nonce=?handshake.partial_edge_info.nonce, my_node_id = ?self.my_node_id(), peer_id=?handshake.sender_peer_id, "bad nonce, disconnecting: {err}");
-                    ctx.stop();
+                    self.stop(ctx, None);
                     return;
                 }
                 // Check that the received nonce is greater than the current nonce of this connection.
@@ -931,250 +794,6 @@
                         self.send_message_or_log(&PeerMessage::LastEdge(last_edge));
                         return;
                     }
-                }
-            }
-        }
-
-        if handshake.sender_peer_id == self.my_node_info.id {
-            metrics::RECEIVED_INFO_ABOUT_ITSELF.inc();
-            debug!(target: "network", "Received info about itself. Disconnecting this peer.");
-            ctx.stop();
-            return;
-        }
-
-        // Verify that the received partial edge is valid.
-        // WARNING: signature is verified against the 2nd argument.
-        if !Edge::partial_verify(
-            &self.my_node_id(),
-            &handshake.sender_peer_id,
-            &handshake.partial_edge_info,
-        ) {
-            warn!(target: "network", "partial edge with invalid signature, disconnecting");
-            self.ban_peer(ctx, ReasonForBan::InvalidSignature);
-            ctx.stop();
-            return;
-        }
-
-        // Merge partial edges.
-        let nonce = handshake.partial_edge_info.nonce;
-        let partial_edge_info = match cs {
-            ConnectingStatus::Outbound { handshake_spec, .. } => {
-                handshake_spec.partial_edge_info.clone()
-            }
-            ConnectingStatus::Inbound { .. } => {
-                self.network_state.propose_edge(&handshake.sender_peer_id, Some(nonce))
-            }
-        };
-        let edge = Edge::new(
-            self.my_node_id().clone(),
-            handshake.sender_peer_id.clone(),
-            nonce,
-            partial_edge_info.signature.clone(),
-            handshake.partial_edge_info.signature.clone(),
-        );
-        debug_assert!(edge.verify());
-
-        let peer_info = PeerInfo {
-            id: handshake.sender_peer_id.clone(),
-            addr: handshake
-                .sender_listen_port
-                .map(|port| SocketAddr::new(self.peer_addr.ip(), port)),
-            account_id: None,
-        };
-
-        let connection = Arc::new(connection::Connection {
-            addr: ctx.address(),
-            peer_info: peer_info.clone(),
-            initial_chain_info: handshake.sender_chain_info.clone(),
-            chain_height: AtomicU64::new(handshake.sender_chain_info.height),
-            edge,
-            peer_type: self.peer_type,
-            stats: self.stats.clone(),
-            _peer_connections_metric: metrics::PEER_CONNECTIONS.new_point(&metrics::Connection {
-                type_: self.peer_type,
-                encoding: self.encoding(),
-            }),
-            last_time_peer_requested: AtomicCell::new(self.clock.now()),
-            last_time_received_message: AtomicCell::new(self.clock.now()),
-            connection_established_time: self.clock.now(),
-            send_accounts_data_demux: demux::Demux::new(self.network_state.send_accounts_data_rl),
-        });
-        self.connection = Some(connection.clone());
-
-        let tracker = self.tracker.clone();
-        let clock = self.clock.clone();
-        let mut interval =
-            tokio::time::interval(self.network_state.config.peer_stats_period.try_into().unwrap());
-        interval.set_missed_tick_behavior(tokio::time::MissedTickBehavior::Skip);
-        ctx.spawn({
-            let connection = connection.clone();
-            async move {
-                loop {
-                    interval.tick().await;
-                    let sent = tracker.lock().sent_bytes.minute_stats(&clock);
-                    let received = tracker.lock().received_bytes.minute_stats(&clock);
-                    connection
-                        .stats
-                        .received_bytes_per_sec
-                        .store(received.bytes_per_min / 60, Ordering::Relaxed);
-                    connection
-                        .stats
-                        .sent_bytes_per_sec
-                        .store(sent.bytes_per_min / 60, Ordering::Relaxed);
-                    // Whether the peer is considered abusive due to sending too many messages.
-                    // I am allowing this for now because I assume `MAX_PEER_MSG_PER_MIN` will
-                    // some day be less than `u64::MAX`.
-                    let is_abusive = received.count_per_min > MAX_PEER_MSG_PER_MIN
-                        || sent.count_per_min > MAX_PEER_MSG_PER_MIN;
-                    if is_abusive {
-                        tracing::trace!(
-                        target: "network",
-                        peer_id = ?connection.peer_info.id,
-                        sent = sent.count_per_min,
-                        recv = received.count_per_min,
-                        "Banning peer for abuse");
-                        // TODO(MarX, #1586): Ban peer if we found them abusive. Fix issue with heavy
-                        //  network traffic that flags honest peers.
-                        // Send ban signal to peer instance. It should send ban signal back and stop the instance.
-                        // if let Some(connected_peer) = act.connected_peers.get(&peer_id1) {
-                        //     connected_peer.addr.do_send(PeerManagerRequest::BanPeer(ReasonForBan::Abusive));
-                        // }
-                    }
-                }
-            }
-            .into_actor(self)
-        });
-
-        self.network_state.peer_manager_addr
-            .send(PeerToManagerMsg::RegisterPeer(RegisterPeer {
-                connection: connection.clone(),
-            }))
-            .into_actor(self)
-            .then(move |res, act, ctx| {
-                match res.map(|r|r.unwrap_consolidate_response()) {
-                    Ok(RegisterPeerResponse::Accept) => {
-                        act.peer_info = Some(peer_info).into();
-                        act.peer_status = PeerStatus::Ready;
-                        // Respond to handshake if it's inbound and connection was consolidated.
-                        if act.peer_type == PeerType::Inbound {
-                            act.send_handshake(HandshakeSpec{
-                                peer_id: handshake.sender_peer_id.clone(),
-                                genesis_id: act.network_state.genesis_id.clone(),
-                                protocol_version: handshake.protocol_version,
-                                partial_edge_info: partial_edge_info,
-                            });
-                        } else {
-                            // Outbound peer triggers the inital full accounts data sync.
-                            // TODO(gprusak): implement triggering the periodic full sync.
-                            act.send_message_or_log(&PeerMessage::SyncAccountsData(SyncAccountsData{
-                                accounts_data: act.network_state.accounts_data.load().data.values().cloned().collect(),
-                                incremental: false,
-                                requesting_full_sync: true,
-                            }));
-                        }
-                        actix::fut::ready(())
-                    },
-                    err => {
-                        info!(target: "network", "{:?}: Peer with handshake {:?} wasn't consolidated, disconnecting: {err:?}", act.my_node_id(), handshake);
-                        ctx.stop();
-                        actix::fut::ready(())
-                    }
-                }
-            })
-            .wait(ctx);
-    }
-}
-
-impl Actor for PeerActor {
-    type Context = Context<PeerActor>;
-
-    fn started(&mut self, ctx: &mut Self::Context) {
-        metrics::PEER_CONNECTIONS_TOTAL.inc();
-        debug!(target: "network", "{:?}: Peer {:?} {:?} started", self.my_node_info.id, self.peer_addr, self.peer_type);
-        // Set Handshake timeout for stopping actor if peer is not ready after given period of time.
-
-        near_performance_metrics::actix::run_later(
-            ctx,
-            self.network_state.config.handshake_timeout.try_into().unwrap(),
-            move |act, ctx| match &act.peer_status {
-                PeerStatus::Connecting { .. } => {
-                    info!(target: "network", "Handshake timeout expired for {}", act.peer_info);
-                    ctx.stop();
-                }
-                _ => {}
-            },
-        );
-
-        // If outbound peer, initiate handshake.
-        if let PeerStatus::Connecting(ConnectingStatus::Outbound { handshake_spec, .. }) =
-            &self.peer_status
-        {
-            self.send_handshake(handshake_spec.clone());
-        }
-        self.network_state.config.event_sink.push(Event::PeerActorStarted(self.peer_addr));
-    }
-
-    fn stopping(&mut self, _: &mut Self::Context) -> Running {
-        metrics::PEER_CONNECTIONS_TOTAL.dec();
-        debug!(target: "network", "{:?}: [status = {:?}] Peer {} disconnected.", self.my_node_info.id, self.peer_status, self.peer_info);
-        if let Some(peer_info) = self.peer_info.as_ref() {
-            if let PeerStatus::Banned(ban_reason) = self.peer_status {
-                let _ = self.network_state.peer_manager_addr.do_send(PeerToManagerMsg::Ban(Ban {
-                    peer_id: peer_info.id.clone(),
-                    ban_reason,
-                }));
-            } else {
-                let _ = self.network_state.peer_manager_addr.do_send(PeerToManagerMsg::Unregister(
-                    Unregister {
-                        peer_id: peer_info.id.clone(),
-                        peer_type: self.peer_type,
-                        // If the PeerActor is no longer in the Connecting state this means
-                        // that the connection was consolidated at some point in the past.
-                        // Only if the connection was consolidated try to remove this peer from the
-                        // peer store. This avoids a situation in which both peers are connecting to
-                        // each other, and after resolving the tie, a peer tries to remove the other
-                        // peer from the active connection if it was added in the parallel connection.
-                        remove_from_peer_store: !matches!(
-                            &self.peer_status,
-                            PeerStatus::Connecting { .. }
-                        ),
->>>>>>> 8c2a3795
-                    },
-                ));
-                return;
-            }
-            let genesis_id = self.network_state.genesis_id.clone();
-            if handshake.sender_chain_info.genesis_id != genesis_id {
-                debug!(target: "network", "Received connection from node with different genesis.");
-                self.send_message_or_log(&PeerMessage::HandshakeFailure(
-                    self.my_node_info.clone(),
-                    HandshakeFailureReason::GenesisMismatch(genesis_id),
-                ));
-                return;
-            }
-            if handshake.target_peer_id != self.my_node_info.id {
-                debug!(target: "network", "Received handshake from {:?} to {:?} but I am {:?}", handshake.sender_peer_id, handshake.target_peer_id, self.my_node_info.id);
-                self.send_message_or_log(&PeerMessage::HandshakeFailure(
-                    self.my_node_info.clone(),
-                    HandshakeFailureReason::InvalidTarget,
-                ));
-                return;
-            }
-            // Verify if nonce is sane.
-            if let Err(err) = verify_nonce(&self.clock, handshake.partial_edge_info.nonce) {
-                debug!(target: "network", nonce=?handshake.partial_edge_info.nonce, my_node_id = ?self.my_node_id(), peer_id=?handshake.sender_peer_id, "bad nonce, disconnecting: {err}");
-                self.stop(ctx, None);
-                return;
-            }
-            // Check that the received nonce is greater than the current nonce of this connection.
-            // If not (and this is an inbound connection) propose a new nonce.
-            if let Some(last_edge) =
-                self.network_state.routing_table_view.get_local_edge(&handshake.sender_peer_id)
-            {
-                if last_edge.nonce() >= handshake.partial_edge_info.nonce {
-                    debug!(target: "network", "{:?}: Received too low nonce from peer {:?} sending evidence.", self.my_node_id(), self.peer_addr);
-                    self.send_message_or_log(&PeerMessage::LastEdge(last_edge));
-                    return;
                 }
             }
         }
@@ -1200,9 +819,11 @@
 
         // Merge partial edges.
         let nonce = handshake.partial_edge_info.nonce;
-        let partial_edge_info = match self.peer_type {
-            PeerType::Outbound => self.handshake_spec.as_ref().unwrap().partial_edge_info.clone(),
-            PeerType::Inbound => {
+        let partial_edge_info = match cs {
+            ConnectingStatus::Outbound { handshake_spec, .. } => {
+                handshake_spec.partial_edge_info.clone()
+            }
+            ConnectingStatus::Inbound { .. } => {
                 self.network_state.propose_edge(&handshake.sender_peer_id, Some(nonce))
             }
         };
@@ -1324,22 +945,8 @@
         );
     }
 
-<<<<<<< HEAD
     fn handle_msg_connecting(&mut self, ctx: &mut actix::Context<Self>, msg: PeerMessage) {
-        match msg {
-            PeerMessage::HandshakeFailure(peer_info, reason) => {
-                if self.peer_type == PeerType::Inbound {
-                    warn!(target: "network", "Received unexpected HandshakeFailure on an inbound connection, disconnecting");
-                    self.stop(ctx, None);
-                    return;
-                };
-                match reason {
-                    HandshakeFailureReason::GenesisMismatch(genesis) => {
-                        warn!(target: "network", "Attempting to connect to a node ({}) with a different genesis block. Our genesis: {:?}, their genesis: {:?}", peer_info, self.network_state.genesis_id, genesis);
-                        self.stop(ctx, None);
-                        return;
-=======
-        match (&mut self.peer_status, peer_msg.clone()) {
+        match (&mut self.peer_status, msg) {
             (
                 PeerStatus::Connecting(ConnectingStatus::Outbound { handshake_spec, .. }),
                 PeerMessage::HandshakeFailure(peer_info, reason),
@@ -1347,8 +954,7 @@
                 match reason {
                     HandshakeFailureReason::GenesisMismatch(genesis) => {
                         warn!(target: "network", "Attempting to connect to a node ({}) with a different genesis block. Our genesis: {:?}, their genesis: {:?}", peer_info, self.network_state.genesis_id, genesis);
-                        ctx.stop();
->>>>>>> 8c2a3795
+                        self.stop(ctx, None);
                     }
                     HandshakeFailureReason::ProtocolVersionMismatch {
                         version,
@@ -1360,18 +966,7 @@
                             || common_version < PEER_MIN_ALLOWED_PROTOCOL_VERSION
                         {
                             warn!(target: "network", "Unable to connect to a node ({}) due to a network protocol version mismatch. Our version: {:?}, their: {:?}", peer_info, (PROTOCOL_VERSION, PEER_MIN_ALLOWED_PROTOCOL_VERSION), (version, oldest_supported_version));
-<<<<<<< HEAD
                             self.stop(ctx, None);
-                            return;
-                        }
-                        let spec = {
-                            let spec = self.handshake_spec.as_mut().unwrap();
-                            spec.protocol_version = common_version;
-                            spec.clone()
-                        };
-                        self.send_handshake(spec);
-=======
-                            ctx.stop();
                             return;
                         }
                         handshake_spec.protocol_version = common_version;
@@ -1380,39 +975,22 @@
                             act.send_handshake(spec);
                             actix::fut::ready(())
                         }));
->>>>>>> 8c2a3795
                     }
                     HandshakeFailureReason::InvalidTarget => {
                         debug!(target: "network", "Peer found was not what expected. Updating peer info with {:?}", peer_info);
                         self.network_state
                             .peer_manager_addr
                             .do_send(PeerToManagerMsg::UpdatePeerInfo(peer_info));
-<<<<<<< HEAD
                         self.stop(ctx, None);
-                        return;
-=======
-                        ctx.stop();
->>>>>>> 8c2a3795
                     }
                 }
             }
             // TODO(gprusak): LastEdge should rather be a variant of HandshakeFailure.
             // Clean this up (you don't have to modify the proto, just the translation layer).
-<<<<<<< HEAD
-            PeerMessage::LastEdge(edge) => {
-                // This message will be received only if we started the connection.
-                if self.peer_type == PeerType::Inbound {
-                    info!(target: "network", "{:?}: Inbound peer {:?} sent invalid message. Disconnect.", self.my_node_id(), self.peer_addr);
-                    self.stop(ctx, None);
-                    return;
-                }
-
-=======
             (
                 PeerStatus::Connecting(ConnectingStatus::Outbound { handshake_spec, .. }),
                 PeerMessage::LastEdge(edge),
             ) => {
->>>>>>> 8c2a3795
                 // Disconnect if neighbor proposed an invalid edge.
                 if !edge.verify() {
                     info!(target: "network", "{:?}: Peer {:?} sent invalid edge. Disconnect.", self.my_node_id(), self.peer_addr);
@@ -1420,18 +998,6 @@
                     return;
                 }
                 // Recreate the edge with a newer nonce.
-<<<<<<< HEAD
-                let spec = {
-                    let spec = self.handshake_spec.as_mut().unwrap();
-                    spec.partial_edge_info =
-                        self.network_state.propose_edge(&spec.peer_id, Some(edge.next()));
-                    spec.clone()
-                };
-                self.send_handshake(spec);
-            }
-            PeerMessage::Tier1Handshake(msg) => {
-                self.process_handshake(ctx, connection::Tier::T1, msg)
-=======
                 handshake_spec.partial_edge_info =
                     self.network_state.propose_edge(&handshake_spec.peer_id, Some(edge.next()));
                 let spec = handshake_spec.clone();
@@ -1440,14 +1006,15 @@
                     actix::fut::ready(())
                 }));
             }
-            (PeerStatus::Connecting { .. }, PeerMessage::Handshake(msg)) => {
-                self.process_handshake(ctx, msg)
->>>>>>> 8c2a3795
-            }
-            PeerMessage::Tier2Handshake(msg) => {
+            (PeerStatus::Connecting { .. }, PeerMessage::Tier1Handshake(msg)) => {
+                self.process_handshake(ctx, connection::Tier::T1, msg)
+            }
+            (PeerStatus::Connecting { .. }, PeerMessage::Tier2Handshake(msg)) => {
                 self.process_handshake(ctx, connection::Tier::T2, msg)
             }
-            msg => tracing::warn!(target:"network","unexpected message during handshake: {}",msg),
+            (_, msg) => {
+                tracing::warn!(target:"network","unexpected message during handshake: {}",msg)
+            }
         }
     }
 
@@ -1681,8 +1248,10 @@
         );
 
         // If outbound peer, initiate handshake.
-        if self.peer_type == PeerType::Outbound {
-            self.send_handshake(self.handshake_spec.clone().unwrap());
+        if let PeerStatus::Connecting(ConnectingStatus::Outbound { handshake_spec, .. }) =
+            &self.peer_status
+        {
+            self.send_handshake(handshake_spec.clone());
         }
         self.network_state.config.event_sink.push(Event::PeerActorStarted(self.peer_addr));
     }
