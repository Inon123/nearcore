use crate::network_protocol::testonly as data;
use crate::network_protocol::{
    Encoding, Handshake, HandshakeFailureReason, PartialEdgeInfo, PeerMessage, RoutedMessageBody,
};
use crate::peer::testonly::{Event, PeerConfig, PeerHandle};
use crate::peer_manager::peer_manager_actor::Event as PME;
use crate::tcp;
use crate::testonly::make_rng;
use crate::testonly::stream::Stream;
use crate::time;
use crate::types::{PartialEncodedChunkRequestMsg, PartialEncodedChunkResponseMsg};
use anyhow::Context as _;
use assert_matches::assert_matches;
use near_o11y::testonly::init_test_logger;
use near_primitives::version::{PEER_MIN_ALLOWED_PROTOCOL_VERSION, PROTOCOL_VERSION};
use std::sync::Arc;

async fn test_peer_communication(
    outbound_encoding: Option<Encoding>,
    inbound_encoding: Option<Encoding>,
) -> anyhow::Result<()> {
    tracing::info!("test_peer_communication({outbound_encoding:?},{inbound_encoding:?})");

    let mut rng = make_rng(89028037453);
    let mut clock = time::FakeClock::default();

    let chain = Arc::new(data::Chain::make(&mut clock, &mut rng, 12));
    let inbound_cfg = PeerConfig {
        chain: chain.clone(),
        network: chain.make_config(&mut rng),
        force_encoding: inbound_encoding,
        nonce: None,
    };
    let outbound_cfg = PeerConfig {
        chain: chain.clone(),
        network: chain.make_config(&mut rng),
        force_encoding: outbound_encoding,
        nonce: None,
    };
    let (outbound_stream, inbound_stream) =
        tcp::Stream::loopback(inbound_cfg.id(), tcp::Tier::T2).await;
    let mut inbound = PeerHandle::start_endpoint(clock.clock(), inbound_cfg, inbound_stream).await;
    let mut outbound =
        PeerHandle::start_endpoint(clock.clock(), outbound_cfg, outbound_stream).await;

    outbound.complete_handshake().await;
    inbound.complete_handshake().await;

    let message_processed = |want| {
        move |ev| match ev {
            Event::Network(PME::MessageProcessed(_, got)) if got == want => Some(()),
            _ => None,
        }
    };

    tracing::info!(target:"test","RequestUpdateNonce");
    let mut events = inbound.events.from_now();
    let want = PeerMessage::RequestUpdateNonce(PartialEdgeInfo::new(
        &outbound.cfg.network.node_id(),
        &inbound.cfg.network.node_id(),
        15,
        &outbound.cfg.network.node_key,
    ));
    outbound.send(want.clone()).await;
    events.recv_until(message_processed(want)).await;

<<<<<<< HEAD
    // PeersRequest
    tracing::debug!(target:"test","1");
=======
    tracing::info!(target:"test","ReponseUpdateNonce");
>>>>>>> 8c42071c
    let mut events = inbound.events.from_now();
    let want = PeerMessage::PeersRequest;
    outbound.send(want.clone()).await;
    events.recv_until(message_processed(want)).await;

<<<<<<< HEAD
    // PeersResponse
    let mut events = inbound.events.from_now();
    let want = PeerMessage::PeersResponse((0..5).map(|_| data::make_peer_info(&mut rng)).collect());
    outbound.send(want.clone()).await;
    events.recv_until(message_processed(want)).await;

    // BlockRequest
    tracing::debug!(target:"dupa","2");
=======
    tracing::info!(target:"test","PeersRequest -> PeersResponse");
    // This test is different from the rest, because we cannot skip sending the response back.
    let mut events = outbound.events.from_now();
    let want = PeerMessage::PeersResponse(inbound.cfg.peers.clone());
    outbound.send(PeerMessage::PeersRequest).await;
    events.recv_until(message_processed(want)).await;

    tracing::info!(target:"test","BlockRequest");
>>>>>>> 8c42071c
    let mut events = inbound.events.from_now();
    let want = PeerMessage::BlockRequest(chain.blocks[5].hash().clone());
    outbound.send(want.clone()).await;
    events.recv_until(message_processed(want)).await;

<<<<<<< HEAD
    // Block
    tracing::debug!(target:"dupa","3");
=======
    tracing::info!(target:"test","Block");
>>>>>>> 8c42071c
    let mut events = inbound.events.from_now();
    let want = PeerMessage::Block(chain.blocks[5].clone());
    outbound.send(want.clone()).await;
    events.recv_until(message_processed(want)).await;

<<<<<<< HEAD
    // BlockHeadersRequest
    tracing::debug!(target:"dupa","4");
=======
    tracing::info!(target:"test","BlockHeadersRequest");
>>>>>>> 8c42071c
    let mut events = inbound.events.from_now();
    let want =
        PeerMessage::BlockHeadersRequest(chain.blocks.iter().map(|b| b.hash().clone()).collect());
    outbound.send(want.clone()).await;
    events.recv_until(message_processed(want)).await;

<<<<<<< HEAD
    // BlockHeaders
    tracing::debug!(target:"dupa","5");
=======
    tracing::info!(target:"test","BlockHeaders");
>>>>>>> 8c42071c
    let mut events = inbound.events.from_now();
    let want = PeerMessage::BlockHeaders(chain.get_block_headers());
    outbound.send(want.clone()).await;
    events.recv_until(message_processed(want)).await;

<<<<<<< HEAD
    // SyncRoutingTable
    tracing::debug!(target:"dupa","6");
=======
    tracing::info!(target:"test","SyncRoutingTable");
>>>>>>> 8c42071c
    let mut events = inbound.events.from_now();
    let want = PeerMessage::SyncRoutingTable(data::make_routing_table(&mut rng));
    outbound.send(want.clone()).await;
    events.recv_until(message_processed(want)).await;

    tracing::info!(target:"test","PartialEncodedChunkRequest");
    let mut events = inbound.events.from_now();
    let want = PeerMessage::Routed(Box::new(outbound.routed_message(
        RoutedMessageBody::PartialEncodedChunkRequest(PartialEncodedChunkRequestMsg {
            chunk_hash: chain.blocks[5].chunks()[2].chunk_hash(),
            part_ords: vec![],
            tracking_shards: Default::default(),
        }),
        inbound.cfg.id(),
        1,    // ttl
        None, // TODO(gprusak): this should be clock.now_utc(), once borsh support is dropped.
    )));
    outbound.send(want.clone()).await;
    events.recv_until(message_processed(want)).await;

    tracing::info!(target:"test","PartialEncodedChunkResponse");
    let mut events = inbound.events.from_now();
    let want_hash = chain.blocks[3].chunks()[0].chunk_hash();
    let want_parts = data::make_chunk_parts(chain.chunks[&want_hash].clone());
    let want = PeerMessage::Routed(Box::new(outbound.routed_message(
        RoutedMessageBody::PartialEncodedChunkResponse(PartialEncodedChunkResponseMsg {
            chunk_hash: want_hash,
            parts: want_parts.clone(),
            receipts: vec![],
        }),
        inbound.cfg.id(),
        1,    // ttl
        None, // TODO(gprusak): this should be clock.now_utc(), once borsh support is dropped.
    )));
    outbound.send(want.clone()).await;
    events.recv_until(message_processed(want)).await;

    tracing::info!(target:"test","Transaction");
    let mut events = inbound.events.from_now();
    let want = data::make_signed_transaction(&mut rng);
    let want = PeerMessage::Transaction(want);
    outbound.send(want.clone()).await;
    events.recv_until(message_processed(want)).await;

    tracing::info!(target:"test","Challenge");
    let mut events = inbound.events.from_now();
    let want = PeerMessage::Challenge(data::make_challenge(&mut rng));
    outbound.send(want.clone()).await;
    events.recv_until(message_processed(want)).await;

    // TODO:
    // LastEdge, HandshakeFailure, Disconnect - affect the state of the PeerActor and are
    // observable only under specific conditions.
    Ok(())
}

#[tokio::test]
// Verifies that peers are able to establish a common encoding protocol.
async fn peer_communication() -> anyhow::Result<()> {
    init_test_logger();
    let encodings = [None, Some(Encoding::Proto), Some(Encoding::Borsh)];
    for outbound in &encodings {
        for inbound in &encodings {
            if let (Some(a), Some(b)) = (outbound, inbound) {
                if a != b {
                    continue;
                }
            }
            test_peer_communication(outbound.clone(), inbound.clone())
                .await
                .with_context(|| format!("(outbound={outbound:?},inbound={inbound:?})"))?;
        }
    }
    Ok(())
}

async fn test_handshake(outbound_encoding: Option<Encoding>, inbound_encoding: Option<Encoding>) {
    let mut rng = make_rng(89028037453);
    let mut clock = time::FakeClock::default();

    let chain = Arc::new(data::Chain::make(&mut clock, &mut rng, 12));
    let inbound_cfg = PeerConfig {
        network: chain.make_config(&mut rng),
        chain: chain.clone(),
        force_encoding: inbound_encoding,
        nonce: None,
    };
    let outbound_cfg = PeerConfig {
        network: chain.make_config(&mut rng),
        chain: chain.clone(),
        force_encoding: outbound_encoding,
        nonce: None,
    };
    let (outbound_stream, inbound_stream) =
        tcp::Stream::loopback(inbound_cfg.id(), tcp::Tier::T2).await;
    let inbound = PeerHandle::start_endpoint(clock.clock(), inbound_cfg, inbound_stream).await;
    let outbound_port = outbound_stream.local_addr.port();
    let mut outbound = Stream::new(outbound_encoding, outbound_stream);

    // Send too old PROTOCOL_VERSION, expect ProtocolVersionMismatch
    let mut handshake = Handshake {
        protocol_version: PEER_MIN_ALLOWED_PROTOCOL_VERSION - 1,
        oldest_supported_version: PEER_MIN_ALLOWED_PROTOCOL_VERSION - 1,
        sender_peer_id: outbound_cfg.id(),
        target_peer_id: inbound.cfg.id(),
        sender_listen_port: Some(outbound_port),
        sender_chain_info: outbound_cfg.chain.get_peer_chain_info(),
        partial_edge_info: outbound_cfg.partial_edge_info(&inbound.cfg.id(), 1),
        owned_account: None,
    };
    // We will also introduce chain_id mismatch, but ProtocolVersionMismatch is expected to take priority.
    handshake.sender_chain_info.genesis_id.chain_id = "unknown_chain".to_string();
    outbound.write(&PeerMessage::Tier2Handshake(handshake.clone())).await;
    let resp = outbound.read().await;
    assert_matches!(
        resp,
        PeerMessage::HandshakeFailure(_, HandshakeFailureReason::ProtocolVersionMismatch { .. })
    );

    // Send too new PROTOCOL_VERSION, expect ProtocolVersionMismatch
    handshake.protocol_version = PROTOCOL_VERSION + 1;
    handshake.oldest_supported_version = PROTOCOL_VERSION + 1;
    outbound.write(&PeerMessage::Tier2Handshake(handshake.clone())).await;
    let resp = outbound.read().await;
    assert_matches!(
        resp,
        PeerMessage::HandshakeFailure(_, HandshakeFailureReason::ProtocolVersionMismatch { .. })
    );

    // Send mismatching chain_id, expect GenesisMismatch.
    // We fix protocol_version, but chain_id is still mismatching.
    handshake.protocol_version = PROTOCOL_VERSION;
    handshake.oldest_supported_version = PROTOCOL_VERSION;
    outbound.write(&PeerMessage::Tier2Handshake(handshake.clone())).await;
    let resp = outbound.read().await;
    assert_matches!(
        resp,
        PeerMessage::HandshakeFailure(_, HandshakeFailureReason::GenesisMismatch(_))
    );

    // Send a correct Handshake, expect a matching Handshake response.
    handshake.sender_chain_info = chain.get_peer_chain_info();
    outbound.write(&PeerMessage::Tier2Handshake(handshake.clone())).await;
    let resp = outbound.read().await;
    assert_matches!(resp, PeerMessage::Tier2Handshake(_));
}

#[tokio::test]
// Verifies that HandshakeFailures are served correctly.
async fn handshake() -> anyhow::Result<()> {
    init_test_logger();
    let encodings = [None, Some(Encoding::Proto), Some(Encoding::Borsh)];
    for outbound in &encodings {
        for inbound in &encodings {
            println!("oubound = {:?}, inbound = {:?}", outbound, inbound);
            if let (Some(a), Some(b)) = (outbound, inbound) {
                if a != b {
                    continue;
                }
            }
            test_handshake(outbound.clone(), inbound.clone()).await;
        }
    }
    Ok(())
}<|MERGE_RESOLUTION|>--- conflicted
+++ resolved
@@ -64,81 +64,44 @@
     outbound.send(want.clone()).await;
     events.recv_until(message_processed(want)).await;
 
-<<<<<<< HEAD
-    // PeersRequest
-    tracing::debug!(target:"test","1");
-=======
-    tracing::info!(target:"test","ReponseUpdateNonce");
->>>>>>> 8c42071c
+    tracing::info!(target:"test","PeersRequest");
     let mut events = inbound.events.from_now();
     let want = PeerMessage::PeersRequest;
     outbound.send(want.clone()).await;
     events.recv_until(message_processed(want)).await;
 
-<<<<<<< HEAD
-    // PeersResponse
+    tracing::info!(target:"test","PeersResponse");
     let mut events = inbound.events.from_now();
     let want = PeerMessage::PeersResponse((0..5).map(|_| data::make_peer_info(&mut rng)).collect());
     outbound.send(want.clone()).await;
     events.recv_until(message_processed(want)).await;
 
-    // BlockRequest
-    tracing::debug!(target:"dupa","2");
-=======
-    tracing::info!(target:"test","PeersRequest -> PeersResponse");
-    // This test is different from the rest, because we cannot skip sending the response back.
-    let mut events = outbound.events.from_now();
-    let want = PeerMessage::PeersResponse(inbound.cfg.peers.clone());
-    outbound.send(PeerMessage::PeersRequest).await;
-    events.recv_until(message_processed(want)).await;
-
-    tracing::info!(target:"test","BlockRequest");
->>>>>>> 8c42071c
+    tracing::debug!(target:"test","BlockRequest");
     let mut events = inbound.events.from_now();
     let want = PeerMessage::BlockRequest(chain.blocks[5].hash().clone());
     outbound.send(want.clone()).await;
     events.recv_until(message_processed(want)).await;
 
-<<<<<<< HEAD
-    // Block
-    tracing::debug!(target:"dupa","3");
-=======
     tracing::info!(target:"test","Block");
->>>>>>> 8c42071c
     let mut events = inbound.events.from_now();
     let want = PeerMessage::Block(chain.blocks[5].clone());
     outbound.send(want.clone()).await;
     events.recv_until(message_processed(want)).await;
 
-<<<<<<< HEAD
-    // BlockHeadersRequest
-    tracing::debug!(target:"dupa","4");
-=======
     tracing::info!(target:"test","BlockHeadersRequest");
->>>>>>> 8c42071c
     let mut events = inbound.events.from_now();
     let want =
         PeerMessage::BlockHeadersRequest(chain.blocks.iter().map(|b| b.hash().clone()).collect());
     outbound.send(want.clone()).await;
     events.recv_until(message_processed(want)).await;
 
-<<<<<<< HEAD
-    // BlockHeaders
-    tracing::debug!(target:"dupa","5");
-=======
     tracing::info!(target:"test","BlockHeaders");
->>>>>>> 8c42071c
     let mut events = inbound.events.from_now();
     let want = PeerMessage::BlockHeaders(chain.get_block_headers());
     outbound.send(want.clone()).await;
     events.recv_until(message_processed(want)).await;
 
-<<<<<<< HEAD
-    // SyncRoutingTable
-    tracing::debug!(target:"dupa","6");
-=======
     tracing::info!(target:"test","SyncRoutingTable");
->>>>>>> 8c42071c
     let mut events = inbound.events.from_now();
     let want = PeerMessage::SyncRoutingTable(data::make_routing_table(&mut rng));
     outbound.send(want.clone()).await;
