--- conflicted
+++ resolved
@@ -120,51 +120,13 @@
     type Context = actix::Context<Self>;
 
     fn started(&mut self, ctx: &mut Self::Context) {
-<<<<<<< HEAD
-=======
-        // Start server if address provided.
-        if let Some(server_addr) = self.state.config.node_addr {
-            tracing::debug!(target: "network", at = ?server_addr, "starting public server");
-            let clock = self.clock.clone();
-            let state = self.state.clone();
-            ctx.spawn(wrap_future(async move {
-                let mut listener = match tcp::Listener::bind(server_addr).await {
-                    Ok(it) => it,
-                    Err(e) => {
-                        panic!("failed to start listening on server_addr={server_addr:?} e={e:?}")
-                    }
-                };
-                state.config.event_sink.push(Event::ServerStarted);
-                loop {
-                    if let Ok(stream) = listener.accept().await {
-                        // Always let the new peer to send a handshake message.
-                        // Only then we can decide whether we should accept a connection.
-                        // It is expected to be reasonably cheap: eventually, for TIER2 network
-                        // we would like to exchange set of connected peers even without establishing
-                        // a proper connection.
-                        tracing::debug!(target: "network", from = ?stream.peer_addr, "got new connection");
-                        if let Err(err) =
-                            PeerActor::spawn(clock.clone(), stream, None, state.clone())
-                        {
-                            tracing::info!(target:"network", ?err, "PeerActor::spawn()");
-                        }
-                    }
-                }
-            }));
-        }
-
->>>>>>> cd7150ec
         // Periodically push network information to client.
         self.push_network_info_trigger(ctx, self.state.config.push_info_period);
 
         // Periodically starts peer monitoring.
-<<<<<<< HEAD
-        tracing::debug!(target: "network", max_period=?self.state.config.monitor_peers_max_period, "monitor_peers_trigger");
-=======
         tracing::debug!(target: "network",
                max_period=?self.state.config.monitor_peers_max_period,
                "monitor_peers_trigger");
->>>>>>> cd7150ec
         self.monitor_peers_trigger(
             ctx,
             MONITOR_PEERS_INITIAL_DURATION,
@@ -189,10 +151,6 @@
     fn stopping(&mut self, _ctx: &mut Self::Context) -> actix::Running {
         tracing::warn!("PeerManager: stopping");
         self.state.tier2.broadcast_message(Arc::new(PeerMessage::Disconnect));
-<<<<<<< HEAD
-        self.state.routing_table_addr.do_send(StopMsg {}.with_span_context());
-=======
->>>>>>> cd7150ec
         actix::Running::Stop
     }
 
@@ -643,30 +601,11 @@
             last_time_received_message: cp.last_time_received_message.load(),
             connection_established_time: cp.established_time,
             peer_type: cp.peer_type,
+            nonce: cp.edge.load().nonce(),
         };
         NetworkInfo {
-<<<<<<< HEAD
             connected_peers: tier2.ready.values().map(connected_peer).collect(),
             tier1_connections: tier1.ready.values().map(connected_peer).collect(),
-=======
-            connected_peers: tier2
-                .ready
-                .values()
-                .map(|cp| ConnectedPeerInfo {
-                    full_peer_info: cp.full_peer_info(),
-                    received_bytes_per_sec: cp.stats.received_bytes_per_sec.load(Ordering::Relaxed),
-                    sent_bytes_per_sec: cp.stats.sent_bytes_per_sec.load(Ordering::Relaxed),
-                    last_time_peer_requested: cp
-                        .last_time_peer_requested
-                        .load()
-                        .unwrap_or(self.clock.now()),
-                    last_time_received_message: cp.last_time_received_message.load(),
-                    connection_established_time: cp.connection_established_time,
-                    peer_type: cp.peer_type,
-                    nonce: cp.edge.load().nonce(),
-                })
-                .collect(),
->>>>>>> cd7150ec
             num_connected_peers: tier2.ready.len(),
             peer_max_count: self.state.max_num_peers.load(Ordering::Relaxed),
             highest_height_peers: self.highest_height_peers(),
