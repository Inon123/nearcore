--- conflicted
+++ resolved
@@ -39,20 +39,6 @@
         // Now try the peer with invalid timestamp (in the past)
         (to_active_nonce(clock.now_utc() - time::Duration::days(1)), false, "past timestamp"),
         // Now try the peer with invalid timestamp (in the future)
-<<<<<<< HEAD
-        (
-            Some(to_active_nonce(clock.now_utc() + time::Duration::days(1))),
-            false,
-            "future timestamp",
-        ),
-        (Some(u64::MAX), false, "u64 max"),
-        (Some(i64::MAX as u64), false, "i64 max"),
-        (Some((i64::MAX - 1) as u64), false, "i64 max - 1"),
-        (Some(253402300799), false, "Max time"),
-        (Some(253402300799 + 2), false, "Over max time"),
-        // (Some(0), false, "Nonce 0"),
-        (None, true, "Nonce 1"),
-=======
         (to_active_nonce(clock.now_utc() + time::Duration::days(1)), false, "future timestamp"),
         (u64::MAX, false, "u64 max"),
         (i64::MAX as u64, false, "i64 max"),
@@ -61,22 +47,10 @@
         (253402300799 + 2, false, "Over max time"),
         //(Some(0), false, "Nonce 0"),
         (1, true, "Nonce 1"),
->>>>>>> cd7150ec
     ];
 
     for test in test_cases {
         tracing::info!(target: "test", "Running test {:?}", test.2);
-<<<<<<< HEAD
-        let cfg = peer::testonly::PeerConfig {
-            network: chain.make_config(rng),
-            chain: chain.clone(),
-            force_encoding: Some(Encoding::Proto),
-            // Connect with nonce equal to unix timestamp
-            nonce: test.0,
-        };
-        let stream = tcp::Stream::connect(&pm.peer_info(), tcp::Tier::T2).await.unwrap();
-        let mut peer = peer::testonly::PeerHandle::start_endpoint(clock.clock(), cfg, stream).await;
-=======
         // Start a PeerManager and connect a peer to it.
         let pm = peer_manager::testonly::start(
             clock.clock(),
@@ -86,7 +60,7 @@
         )
         .await;
 
-        let stream = tcp::Stream::connect(&pm.peer_info()).await.unwrap();
+        let stream = tcp::Stream::connect(&pm.peer_info(), tcp::Tier::T2).await.unwrap();
         let mut stream = stream::Stream::new(Some(Encoding::Proto), stream);
         let peer_key = data::make_secret_key(rng);
         let peer_id = PeerId::new(peer_key.public_key());
@@ -100,9 +74,9 @@
             sender_listen_port: Some(24567),
             sender_chain_info: chain.get_peer_chain_info(),
             partial_edge_info: PartialEdgeInfo::new(&peer_id, &pm.cfg.node_id(), test.0, &peer_key),
+            owned_account: None,
         });
         stream.write(&handshake).await;
->>>>>>> cd7150ec
         if test.1 {
             match stream.read().await {
                 Ok(PeerMessage::Tier2Handshake { .. }) => {}
@@ -155,7 +129,7 @@
     )
     .await;
 
-    pm2.connect_to(&pm.peer_info()).await;
+    pm2.connect_to(&pm.peer_info(), tcp::Tier::T2).await;
 
     let edge = wait_for_edge(&mut pm2).await;
     let start_time = clock.now_utc();
