--- conflicted
+++ resolved
@@ -294,7 +294,6 @@
                         return Err(RegisterPeerError::NotTier1Peer);
                     }
                 }
-<<<<<<< HEAD
                 if !edge.verify() {
                     return Err(RegisterPeerError::InvalidEdge);
                 }
@@ -312,30 +311,6 @@
                         );
                         return Err(RegisterPeerError::ConnectionLimitExceeded);
                     }
-=======
-                tcp::Tier::T2 => {
-                    if conn.peer_type == PeerType::Inbound {
-                        if !this.is_inbound_allowed(&peer_info) {
-                            // TODO(1896): Gracefully drop inbound connection for other peer.
-                            let tier2 = this.tier2.load();
-                            tracing::debug!(target: "network",
-                                tier2 = tier2.ready.len(), outgoing_peers = tier2.outbound_handshakes.len(),
-                                max_num_peers = this.max_num_peers.load(Ordering::Relaxed),
-                                "Dropping handshake (network at max capacity)."
-                            );
-                            return Err(RegisterPeerError::ConnectionLimitExceeded);
-                        }
-                    }
-                    // First verify and broadcast the edge of the connection, so that in case
-                    // it is invalid, the connection is not added to the pool.
-                    // TODO(gprusak): consider actually banning the peer for consistency.
-                    this.add_edges(&clock, vec![edge])
-                        .await
-                        .map_err(|_: ReasonForBan| RegisterPeerError::InvalidEdge)?;
-                    this.tier2.insert_ready(conn.clone()).map_err(RegisterPeerError::PoolError)?;
-                    // Write to the peer store
-                    this.peer_store.peer_connected(&clock, peer_info);
->>>>>>> 7fccbf7d
                 }
                 // First verify and broadcast the edge of the connection, so that in case
                 // it is invalid, the connection is not added to the pool.
