--- conflicted
+++ resolved
@@ -5,21 +5,13 @@
     Encoding, PeerAddr, PeerInfo, PeerMessage, SignedAccountData, SyncAccountsData,
 };
 use crate::peer;
-<<<<<<< HEAD
-use crate::peer_manager::connection;
+use crate::peer::peer_actor::ClosingReason;
 use crate::peer_manager::network_state::NetworkState;
-=======
-use crate::peer::peer_actor::ClosingReason;
->>>>>>> 017b433f
 use crate::peer_manager::peer_manager_actor::Event as PME;
 use crate::tcp;
 use crate::testonly::actix::ActixSystem;
 use crate::testonly::fake_client;
 use crate::time;
-<<<<<<< HEAD
-use crate::types::OutboundTcpConnect;
-=======
->>>>>>> 017b433f
 use crate::types::{ChainInfo, GetNetworkInfo, PeerManagerMessageRequest, SetChainInfo};
 use crate::PeerManagerActor;
 use near_primitives::network::PeerId;
@@ -100,20 +92,12 @@
         // Wait for the peer manager to complete the handshake.
         self.events
             .recv_until(|ev| match ev {
-<<<<<<< HEAD
-                Event::PeerManager(PME::PeerRegistered(info, connection::Tier::T2))
-                    if node_id == info.id =>
-                {
-                    Some(())
-                }
-=======
                 Event::PeerManager(PME::HandshakeCompleted(ev)) if ev.stream_id == stream_id => {
                     Some(())
                 }
                 Event::PeerManager(PME::ConnectionClosed(ev)) if ev.stream_id == stream_id => {
                     panic!("handshake aborted: {}", ev.reason)
                 }
->>>>>>> 017b433f
                 _ => None,
             })
             .await;
@@ -152,26 +136,18 @@
     }
 
     pub async fn connect_to(&self, peer_info: &PeerInfo) {
-        let stream = tcp::Stream::connect(peer_info).await.unwrap();
+        let stream = tcp::Stream::connect(peer_info, tcp::Tier::T2).await.unwrap();
         let mut events = self.events.from_now();
         let stream_id = stream.id();
         self.actix.addr.do_send(PeerManagerMessageRequest::OutboundTcpConnect(stream));
         events
             .recv_until(|ev| match &ev {
-<<<<<<< HEAD
-                Event::PeerManager(PME::PeerRegistered(info, connection::Tier::T2))
-                    if peer_info == info =>
-                {
-                    Some(())
-                }
-=======
                 Event::PeerManager(PME::HandshakeCompleted(ev)) if ev.stream_id == stream_id => {
                     Some(())
                 }
                 Event::PeerManager(PME::ConnectionClosed(ev)) if ev.stream_id == stream_id => {
                     panic!("PeerManager accepted the handshake")
                 }
->>>>>>> 017b433f
                 _ => None,
             })
             .await;
@@ -203,7 +179,7 @@
         // 3. establish connection.
         let socket = tcp::Socket::bind_v4();
         let events = self.events.from_now();
-        let stream = socket.connect(&self.peer_info()).await;
+        let stream = socket.connect(&self.peer_info(), tcp::Tier::T2).await;
         let stream_id = stream.id();
         let conn = RawConnection {
             events,
@@ -238,7 +214,8 @@
         chain: Arc<data::Chain>,
         network_cfg: config::NetworkConfig,
     ) -> RawConnection {
-        let (outbound_stream, inbound_stream) = tcp::Stream::loopback(network_cfg.node_id()).await;
+        let (outbound_stream, inbound_stream) =
+            tcp::Stream::loopback(network_cfg.node_id(), tcp::Tier::T2).await;
         let stream_id = outbound_stream.id();
         let events = self.events.from_now();
         self.actix.addr.do_send(PeerManagerMessageRequest::OutboundTcpConnect(outbound_stream));
