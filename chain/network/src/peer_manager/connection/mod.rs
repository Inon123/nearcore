use crate::concurrency::arc_mutex::ArcMutex;
use crate::concurrency::atomic_cell::AtomicCell;
use crate::concurrency::demux;
use crate::network_protocol::{
    Edge, PeerInfo, PeerMessage, RoutedMessageBody, SignedAccountData, SignedOwnedAccount,
    SyncAccountsData,
};
use crate::peer::peer_actor;
use crate::peer::peer_actor::PeerActor;
use crate::private_actix::SendMessage;
use crate::stats::metrics;
use crate::tcp;
use crate::time;
use crate::types::{BlockInfo, FullPeerInfo, PeerChainInfo, PeerType, ReasonForBan};
use arc_swap::ArcSwap;
use near_crypto::PublicKey;
use near_o11y::WithSpanContextExt;
use near_primitives::block::GenesisId;
use near_primitives::network::PeerId;
use near_primitives::types::ShardId;
use std::collections::{hash_map::Entry, HashMap};
use std::fmt;
use std::future::Future;
use std::sync::atomic::AtomicU64;
use std::sync::{Arc, Weak};

#[cfg(test)]
mod tests;

impl tcp::Tier {
<<<<<<< HEAD
=======
    /// Checks if the given message type is allowed on a connection of the given Tier.
    /// TIER1 is reserved exclusively for BFT consensus messages.
    /// Each validator establishes a lot of TIER1 connections, so bandwidth shouldn't be
    /// wasted on broadcasting or periodic state syncs on TIER1 connections.
>>>>>>> 03eb0d62
    pub(crate) fn is_allowed(self, msg: &PeerMessage) -> bool {
        match msg {
            PeerMessage::Tier1Handshake(_) => self == tcp::Tier::T1,
            PeerMessage::Tier2Handshake(_) => self == tcp::Tier::T2,
            PeerMessage::HandshakeFailure(_, _) => true,
            PeerMessage::LastEdge(_) => true,
            PeerMessage::Routed(msg) => self.is_allowed_routed(&msg.body),
            _ => self == tcp::Tier::T2,
        }
    }

    pub(crate) fn is_allowed_routed(self, body: &RoutedMessageBody) -> bool {
        match body {
            RoutedMessageBody::BlockApproval(..) => true,
            RoutedMessageBody::VersionedPartialEncodedChunk(..) => true,
            _ => self == tcp::Tier::T2,
        }
    }
}

#[derive(Default)]
pub(crate) struct Stats {
    /// Number of messages received since the last reset of the counter.
    pub received_messages: AtomicU64,
    /// Number of bytes received since the last reset of the counter.
    pub received_bytes: AtomicU64,
    /// Avg received bytes/s, based on the last few minutes of traffic.
    pub received_bytes_per_sec: AtomicU64,
    /// Avg sent bytes/s, based on the last few minutes of traffic.
    pub sent_bytes_per_sec: AtomicU64,

    /// Number of messages in the buffer to send.
    pub messages_to_send: AtomicU64,
    /// Number of bytes (sum of message sizes) in the buffer to send.
    pub bytes_to_send: AtomicU64,
}

/// Contains information relevant to a connected peer.
pub(crate) struct Connection {
<<<<<<< HEAD
    // TODO(gprusak): TIER1 connections should minimize the communication:
    // routed messages only, no broadcasts, edge not broadcasted,
    // no routing table sync. We expect ~500 TIER1 connections and that's
    // too many to advertise.
=======
    // TODO(gprusak): add rate limiting on TIER1 connections for defence in-depth.
>>>>>>> 03eb0d62
    pub tier: tcp::Tier,
    // TODO(gprusak): addr should be internal, so that Connection will become an API of the
    // PeerActor.
    pub addr: actix::Addr<PeerActor>,

    pub peer_info: PeerInfo,
    pub edge: ArcMutex<Edge>,
    /// AccountKey ownership proof.
    pub owned_account: Option<SignedOwnedAccount>,
    /// Chain Id and hash of genesis block.
    pub genesis_id: GenesisId,
    /// Shards that the peer is tracking.
    pub tracked_shards: Vec<ShardId>,
    /// Denote if a node is running in archival mode or not.
    pub archival: bool,
    pub last_block: ArcSwap<Option<BlockInfo>>,

    /// Who started connection. Inbound (other) or Outbound (us).
    pub peer_type: PeerType,
    /// Time where the connection was established.
    pub established_time: time::Instant,

    /// Last time requested peers.
    pub last_time_peer_requested: AtomicCell<Option<time::Instant>>,
    /// Last time we received a message from this peer.
    pub last_time_received_message: AtomicCell<time::Instant>,
    /// Connection stats
    pub stats: Arc<Stats>,
    /// prometheus gauge point guard.
    pub _peer_connections_metric: metrics::GaugePoint,

    /// A helper data structure for limiting reading, reporting stats.
    pub send_accounts_data_demux: demux::Demux<Vec<Arc<SignedAccountData>>, ()>,
}

impl fmt::Debug for Connection {
    fn fmt(&self, f: &mut fmt::Formatter<'_>) -> fmt::Result {
        f.debug_struct("Connection")
            .field("peer_info", &self.peer_info)
            .field("edge", &self.edge.load())
            .field("peer_type", &self.peer_type)
            .field("established_time", &self.established_time)
            .finish()
    }
}

impl Connection {
    pub fn full_peer_info(&self) -> FullPeerInfo {
        let chain_info = PeerChainInfo {
            genesis_id: self.genesis_id.clone(),
            last_block: self.last_block.load().as_ref().clone(),
            tracked_shards: self.tracked_shards.clone(),
            archival: self.archival,
        };
        FullPeerInfo { peer_info: self.peer_info.clone(), chain_info }
    }

    pub fn stop(&self, ban_reason: Option<ReasonForBan>) {
        self.addr.do_send(peer_actor::Stop { ban_reason }.with_span_context());
    }

    // TODO(gprusak): embed Stream directly in Connection,
    // so that we can skip actix queue when sending messages.
    pub fn send_message(&self, msg: Arc<PeerMessage>) {
        let msg_kind = msg.msg_variant().to_string();
        tracing::trace!(target: "network", ?msg_kind, "Send message");
        self.addr.do_send(SendMessage { message: msg }.with_span_context());
    }

    pub fn send_accounts_data(
        self: &Arc<Self>,
        data: Vec<Arc<SignedAccountData>>,
    ) -> impl Future<Output = ()> {
        let this = self.clone();
        async move {
            let res = this
                .send_accounts_data_demux
                .call(data, {
                    let this = this.clone();
                    |ds: Vec<Vec<Arc<SignedAccountData>>>| async move {
                        let res = ds.iter().map(|_| ()).collect();
                        let mut sum = HashMap::<_, Arc<SignedAccountData>>::new();
                        for d in ds.into_iter().flatten() {
                            match sum.entry(d.account_key.clone()) {
                                Entry::Occupied(mut x) => {
                                    if x.get().version < d.version {
                                        x.insert(d);
                                    }
                                }
                                Entry::Vacant(x) => {
                                    x.insert(d);
                                }
                            }
                        }
                        let msg = Arc::new(PeerMessage::SyncAccountsData(SyncAccountsData {
                            incremental: true,
                            requesting_full_sync: false,
                            accounts_data: sum.into_values().collect(),
                        }));
                        this.send_message(msg);
                        res
                    }
                })
                .await;
            if res.is_err() {
                tracing::info!(
                    "peer {} disconnected, while sending SyncAccountsData",
                    this.peer_info.id
                );
            }
        }
    }
}

#[derive(Clone)]
pub(crate) struct PoolSnapshot {
    pub me: PeerId,
    /// Connections which have completed the handshake and are ready
    /// for transmitting messages.
    pub ready: im::HashMap<PeerId, Arc<Connection>>,
    /// Index on `ready` by Connection.owned_account.account_key.
    /// We allow only 1 connection to a peer with the given account_key,
    /// as it is an invalid setup to have 2 nodes acting as the same validator.
    pub ready_by_account_key: im::HashMap<PublicKey, Arc<Connection>>,
    /// Set of started outbound connections, which are not ready yet.
    /// We need to keep those to prevent a deadlock when 2 peers try
    /// to connect to each other at the same time.
    ///
    /// The procedure of establishing a connections should look as follows:
    /// 1. Peer A decides to connect to peer B.
    /// 2. Peer A gets an OutboundHandshakePermit by calling pool.start_outbound(B).
    /// 3. Peer A connects to peer B.
    /// 4. Peer B accepts the connection by calling pool.insert_ready(<connection to A>).
    /// 5. Peer B notifies A that it has accepted the connection.
    /// 6. Peer A accepts the connection by calling pool.insert_ready(<connection to B>).
    /// 7. Peer A drops the OutboundHandshakePermit.
    ///
    /// In case any of these steps fails the connection and the OutboundHandshakePermit
    /// should be dropped.
    ///
    /// Now imagine that A and B try to connect to each other at the same time:
    /// a. Peer A executes 1,2,3.
    /// b. Peer B executes 1,2,3.
    /// c. Both A and B try to execute 4 and exactly one of these calls will succeed: the tie
    ///    is broken by comparing PeerIds: connection from smaller to bigger takes priority.
    ///    WLOG let us assume that A < B.
    /// d. Peer A rejects connection from B, peer B accepts connection from A and notifies A.
    /// e. A continues with 6,7, B just drops the connection and the permit.
    ///
    /// Now imagine a different interleaving:
    /// a. Peer B executes 1,2,3 and A accepts the connection (i.e. 4)
    /// b. Peer A executes 1 and then attempts 2.
    /// In this scenario A will fail to obtain a permit, because it has already accepted a
    /// connection from B.
    pub outbound_handshakes: im::HashSet<PeerId>,
    /// Inbound end of the loop connection. The outbound end is added to the `ready` set.
    pub loop_inbound: Option<Arc<Connection>>,
}

pub(crate) struct OutboundHandshakePermit(PeerId, Weak<ArcMutex<PoolSnapshot>>);

impl OutboundHandshakePermit {
    pub fn peer_id(&self) -> &PeerId {
        &self.0
    }
}

impl fmt::Debug for OutboundHandshakePermit {
    fn fmt(&self, f: &mut fmt::Formatter<'_>) -> fmt::Result {
        self.peer_id().fmt(f)
    }
}

impl Drop for OutboundHandshakePermit {
    fn drop(&mut self) {
        if let Some(pool) = self.1.upgrade() {
            pool.update(|mut pool| {
                pool.outbound_handshakes.remove(&self.0);
                ((), pool)
            });
        }
    }
}

#[derive(Clone)]
pub(crate) struct Pool(Arc<ArcMutex<PoolSnapshot>>);

#[derive(thiserror::Error, Clone, Debug, PartialEq, Eq)]
pub(crate) enum PoolError {
    #[error("already connected to this peer")]
    AlreadyConnected,
    #[error("already connected to peer {peer_id} with the same account key {account_key}")]
    AlreadyConnectedAccount { peer_id: PeerId, account_key: PublicKey },
    #[error("already started another outbound connection to this peer")]
    AlreadyStartedConnecting,
    #[error("loop connections are not allowed")]
    UnexpectedLoopConnection,
}

impl Pool {
    pub fn new(me: PeerId) -> Pool {
        Self(Arc::new(ArcMutex::new(PoolSnapshot {
            loop_inbound: None,
            me,
            ready: im::HashMap::new(),
            ready_by_account_key: im::HashMap::new(),
            outbound_handshakes: im::HashSet::new(),
        })))
    }

    pub fn load(&self) -> Arc<PoolSnapshot> {
        self.0.load()
    }

    pub fn insert_ready(&self, peer: Arc<Connection>) -> Result<(), PoolError> {
        self.0.try_update(move |mut pool| {
            let id = peer.peer_info.id.clone();
            // We support loopback connections for the purpose of 
            // validating our own external IP. This is the only case
            // in which we allow 2 connections in a pool to have the same
            // PeerId. The outbound connection is added to the
            // `ready` set, the inbound connection is put into dedicated `loop_inbound` field.
            if id==pool.me && peer.peer_type==PeerType::Inbound {
                if pool.loop_inbound.is_some() {
                    return Err(PoolError::AlreadyConnected);
                }
                // Detect a situation in which a different node tries to connect
                // to us with the same PeerId. This can happen iff the node key
                // has been stolen (or just copied over by mistake).
                if !pool.ready.contains_key(&id) && !pool.outbound_handshakes.contains(&id) {
                    return Err(PoolError::UnexpectedLoopConnection);
                }
                pool.loop_inbound = Some(peer);
                return Ok(((),pool));
            }
            match peer.peer_type {
                PeerType::Inbound => {
                    if pool.outbound_handshakes.contains(&id) && id >= pool.me {
                        return Err(PoolError::AlreadyStartedConnecting);
                    }
                }
                PeerType::Outbound => {
                    // This is a bug if an outbound permit is not kept
                    // until insert_ready is called.
                    // TODO(gprusak): in fact, we can make insert_ready
                    // consume the outbound permit to additionally ensure
                    // that permit is dropped properly. However we will still
                    // need a runtime check to verify that the permit comes
                    // from the same Pool instance and is for the right PeerId.
                    if !pool.outbound_handshakes.contains(&id) {
                        panic!("bug detected: OutboundHandshakePermit dropped before calling Pool.insert_ready()")
                    }
                }
            }
            if pool.ready.insert(id.clone(), peer.clone()).is_some() {
                return Err(PoolError::AlreadyConnected);
            }
            if let Some(owned_account) = &peer.owned_account {
                // Only 1 connection per account key is allowed.
                // Having 2 peers use the same account key is an invalid setup,
                // which violates the BFT consensus anyway.
                // TODO(gprusak): an incorrectly closed TCP connection may remain in ESTABLISHED
                // state up to minutes/hours afterwards. This may cause problems in
                // case a validator is restarting a node after crash and the new node has the same
                // peer_id/account_key/IP:port as the old node. What is the desired behavior is
                // such a case? Linux TCP implementation supports:
                // TCP_USER_TIMEOUT - timeout for ACKing the sent data
                // TCP_KEEPIDLE - idle connection time after which a KEEPALIVE is sent
                // TCP_KEEPINTVL - interval between subsequent KEEPALIVE probes
                // TCP_KEEPCNT - number of KEEPALIVE probes before closing the connection.
                // If it ever becomes a problem, we can eiter:
                // 1. replace TCP with sth else, like QUIC.
                // 2. use some lower level API than tokio::net to be able to set the linux flags.
                // 3. implement KEEPALIVE equivalent manually on top of TCP to resolve conflicts.
                // 4. allow overriding old connections by new connections, but that will require
                //    a deeper thought to make sure that the connections will be eventually stable
                //    and that incorrect setups will be detectable.
                if let Some(conn) = pool.ready_by_account_key.insert(owned_account.account_key.clone(), peer.clone()) {
                    // Unwrap is safe, because pool.ready_by_account_key is an index on connections
                    // with owned_account present.
                    let err = PoolError::AlreadyConnectedAccount{
                        peer_id: conn.peer_info.id.clone(),
                        account_key: conn.owned_account.as_ref().unwrap().account_key.clone(),
                    };
                    // We duplicate the error logging here, because returning an error
                    // from insert_ready is expected (pool may regularly reject connections),
                    // however conflicting connections with the same account key indicate an
                    // incorrect validator setup, so we log it here as a warn!, rather than just
                    // info!.
                    tracing::warn!(target:"network", "Pool::register({id}): {err}");
                    metrics::ALREADY_CONNECTED_ACCOUNT.inc();
                    return Err(err);
                }
            }
            Ok(((),pool))
        })
    }

    /// Reserves an OutboundHandshakePermit for the given peer_id.
    /// It should be called before attempting to connect to this peer.
    /// The returned permit shouldn't be dropped until insert_ready for this
    /// outbound connection is called.
    ///
    /// This is required to resolve race conditions in case 2 nodes try to connect
    /// to each other at the same time.
    ///
    /// NOTE: Pool supports loop connections (i.e. connections in which both ends are the same
    /// node) for the purpose of verifying one's own public IP.
    // TODO(gprusak): simplify this flow.
    pub fn start_outbound(&self, peer_id: PeerId) -> Result<OutboundHandshakePermit, PoolError> {
        self.0.try_update(move |mut pool| {
            if pool.ready.contains_key(&peer_id) {
                return Err(PoolError::AlreadyConnected);
            }
            if pool.outbound_handshakes.contains(&peer_id) {
                return Err(PoolError::AlreadyStartedConnecting);
            }
            pool.outbound_handshakes.insert(peer_id.clone());
            Ok((OutboundHandshakePermit(peer_id, Arc::downgrade(&self.0)), pool))
        })
    }

    pub fn remove(&self, conn: &Arc<Connection>) {
        self.0.update(|mut pool| {
            match pool.ready.entry(conn.peer_info.id.clone()) {
                im::hashmap::Entry::Occupied(e) if Arc::ptr_eq(e.get(), conn) => {
                    e.remove_entry();
                }
                _ => {}
            }
            if let Some(owned_account) = &conn.owned_account {
                match pool.ready_by_account_key.entry(owned_account.account_key.clone()) {
                    im::hashmap::Entry::Occupied(e) if Arc::ptr_eq(e.get(), conn) => {
                        e.remove_entry();
                    }
                    _ => {}
                }
            }
            ((), pool)
        });
    }
    /// Update the edge in the pool (if it is newer).
    pub fn update_edge(&self, new_edge: &Edge) {
        let pool = self.load();
        let Some(other) = new_edge.other(&pool.me) else { return };
        let Some(conn) = pool.ready.get(other) else { return };
        // Returns an error if the current edge is not older than new_edge.
        let _ = conn.edge.try_update(|e| {
            if e.nonce() >= new_edge.nonce() {
                return Err(());
            }
            Ok(((), new_edge.clone()))
        });
    }

    /// Send message to peer that belongs to our active set
    /// Return whether the message is sent or not.
    pub fn send_message(&self, peer_id: PeerId, msg: Arc<PeerMessage>) -> bool {
        let pool = self.load();
        if let Some(peer) = pool.ready.get(&peer_id) {
            peer.send_message(msg);
            return true;
        }
        tracing::debug!(target: "network",
           to = ?peer_id,
           num_connected_peers = pool.ready.len(),
           ?msg,
           "Failed sending message: peer not connected"
        );
        false
    }

    /// Broadcast message to all ready peers.
    pub fn broadcast_message(&self, msg: Arc<PeerMessage>) {
        metrics::BROADCAST_MESSAGES.with_label_values(&[msg.msg_variant()]).inc();
        for peer in self.load().ready.values() {
            peer.send_message(msg.clone());
        }
    }
}<|MERGE_RESOLUTION|>--- conflicted
+++ resolved
@@ -28,13 +28,10 @@
 mod tests;
 
 impl tcp::Tier {
-<<<<<<< HEAD
-=======
     /// Checks if the given message type is allowed on a connection of the given Tier.
     /// TIER1 is reserved exclusively for BFT consensus messages.
     /// Each validator establishes a lot of TIER1 connections, so bandwidth shouldn't be
     /// wasted on broadcasting or periodic state syncs on TIER1 connections.
->>>>>>> 03eb0d62
     pub(crate) fn is_allowed(self, msg: &PeerMessage) -> bool {
         match msg {
             PeerMessage::Tier1Handshake(_) => self == tcp::Tier::T1,
@@ -74,14 +71,7 @@
 
 /// Contains information relevant to a connected peer.
 pub(crate) struct Connection {
-<<<<<<< HEAD
-    // TODO(gprusak): TIER1 connections should minimize the communication:
-    // routed messages only, no broadcasts, edge not broadcasted,
-    // no routing table sync. We expect ~500 TIER1 connections and that's
-    // too many to advertise.
-=======
     // TODO(gprusak): add rate limiting on TIER1 connections for defence in-depth.
->>>>>>> 03eb0d62
     pub tier: tcp::Tier,
     // TODO(gprusak): addr should be internal, so that Connection will become an API of the
     // PeerActor.
