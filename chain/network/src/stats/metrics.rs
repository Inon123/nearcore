use crate::network_protocol::Encoding;
use crate::network_protocol::{RoutedMessageBody, RoutedMessageV2};
use crate::tcp;
use crate::time;
use crate::types::PeerType;
use near_o11y::metrics::prometheus;
use near_o11y::metrics::{
    exponential_buckets, try_create_histogram, try_create_histogram_vec,
    try_create_histogram_with_buckets, try_create_int_counter, try_create_int_counter_vec,
    try_create_int_gauge, try_create_int_gauge_vec, Histogram, HistogramVec, IntCounter,
    IntCounterVec, IntGauge, IntGaugeVec, MetricVec, MetricVecBuilder,
};
use once_cell::sync::Lazy;

/// Labels represents a schema of an IntGaugeVec metric.
pub trait Labels: 'static {
    /// Array should be [&'static str;N], where N is the number of labels.
    type Array: AsRef<[&'static str]>;
    /// Names of the gauge vector labels.
    const NAMES: Self::Array;
    /// Converts self to a list of label values.
    /// values().len() should be always equal to names().len().
    fn values(&self) -> Self::Array;
}

/// Type-safe wrapper of IntGaugeVec.
pub struct Gauge<L: Labels> {
    inner: IntGaugeVec,
    _labels: std::marker::PhantomData<L>,
}

pub struct GaugePoint(IntGauge);

impl<L: Labels> Gauge<L> {
    /// Constructs a new prometheus Gauge with schema `L`.
    pub fn new(name: &str, help: &str) -> Result<Self, near_o11y::metrics::prometheus::Error> {
        Ok(Self {
            inner: try_create_int_gauge_vec(name, help, L::NAMES.as_ref())?,
            _labels: std::marker::PhantomData,
        })
    }

    /// Adds a point represented by `labels` to the gauge.
    /// Returns a guard of the point - when the guard is dropped
    /// the point is removed from the gauge.
    pub fn new_point(&'static self, labels: &L) -> GaugePoint {
        let point = self.inner.with_label_values(labels.values().as_ref());
        point.inc();
        GaugePoint(point)
    }
}

impl Drop for GaugePoint {
    fn drop(&mut self) {
        self.0.dec();
    }
}

pub struct Connection {
    pub type_: PeerType,
    pub encoding: Option<Encoding>,
}

impl Labels for Connection {
    type Array = [&'static str; 2];
    const NAMES: Self::Array = ["peer_type", "encoding"];
    fn values(&self) -> Self::Array {
        [self.type_.into(), self.encoding.map(|e| e.into()).unwrap_or("unknown")]
    }
}

pub(crate) struct MetricGuard<M: prometheus::core::Metric> {
    metric: M,
    drop: Option<Box<dyn Send + Sync + FnOnce()>>,
}

impl<M: prometheus::core::Metric> MetricGuard<M> {
    pub fn new<T: MetricVecBuilder<M = M>>(
        metric_vec: &'static MetricVec<T>,
        labels: Vec<String>,
    ) -> Self {
        let labels_str: Vec<_> = labels.iter().map(String::as_str).collect();
        Self {
            metric: metric_vec.with_label_values(&labels_str[..]),
            drop: Some(Box::new(move || {
                // This can return an error in tests, when multiple PeerManagerActors
                // connect to the same endpoint.
                let labels: Vec<_> = labels.iter().map(String::as_str).collect();
                let _ = metric_vec.remove_label_values(&labels[..]);
            })),
        }
    }
}

impl<M: prometheus::core::Metric> Drop for MetricGuard<M> {
    fn drop(&mut self) {
        self.drop.take().map(|f| f());
    }
}

impl<M: prometheus::core::Metric> std::ops::Deref for MetricGuard<M> {
    type Target = M;
    fn deref(&self) -> &Self::Target {
        &self.metric
    }
}

pub(crate) type IntGaugeGuard = MetricGuard<prometheus::IntGauge>;
pub(crate) type HistogramGuard = MetricGuard<prometheus::Histogram>;

pub static PEER_CONNECTIONS: Lazy<Gauge<Connection>> =
    Lazy::new(|| Gauge::new("near_peer_connections", "Number of connected peers").unwrap());

pub(crate) static PEER_CONNECTIONS_TOTAL: Lazy<IntGauge> = Lazy::new(|| {
    try_create_int_gauge("near_peer_connections_total", "Number of connected peers").unwrap()
});
pub(crate) static PEER_DATA_RECEIVED_BYTES: Lazy<IntCounter> = Lazy::new(|| {
    try_create_int_counter("near_peer_data_received_bytes", "Total data received from peers")
        .unwrap()
});

pub(crate) static PEER_MSG_SIZE_BYTES: Lazy<HistogramVec> = Lazy::new(|| {
    try_create_histogram_vec(
        "near_peer_msg_size_bytes",
        "Histogram of message sizes in bytes",
        &["addr"],
        // very coarse buckets, because we keep them for every connection
        // separately.
        // TODO(gprusak): this might get too expensive with TIER1 connections.
        Some(exponential_buckets(100., 10., 6).unwrap()),
    )
    .unwrap()
});

pub(crate) static PEER_MSG_READ_LATENCY: Lazy<Histogram> = Lazy::new(|| {
    try_create_histogram_with_buckets(
        "near_peer_msg_read_latency",
        "Time that PeerActor spends on reading a message from a socket",
        exponential_buckets(0.001, 1.3, 35).unwrap(),
    )
    .unwrap()
});

pub(crate) static PEER_DATA_SENT_BYTES: Lazy<IntCounter> = Lazy::new(|| {
    try_create_int_counter("near_peer_data_sent_bytes", "Total data sent to peers").unwrap()
});

pub(crate) static PEER_DATA_READ_BUFFER_SIZE: Lazy<IntGaugeVec> = Lazy::new(|| {
    try_create_int_gauge_vec(
        "near_peer_read_buffer_size",
        "Size of the message that this peer is currently sending to us",
        &["addr"],
    )
    .unwrap()
});
pub(crate) static PEER_DATA_WRITE_BUFFER_SIZE: Lazy<IntGaugeVec> = Lazy::new(|| {
    try_create_int_gauge_vec(
        "near_peer_write_buffer_size",
        "Size of the outgoing buffer for this peer",
        &["addr"],
    )
    .unwrap()
});
pub(crate) static PEER_MESSAGE_RECEIVED_BY_TYPE_BYTES: Lazy<IntCounterVec> = Lazy::new(|| {
    try_create_int_counter_vec(
        "near_peer_message_received_by_type_bytes",
        "Total data received from peers by message types",
        &["type"],
    )
    .unwrap()
});
// TODO(mina86): This has been deprecated in 1.30.  Remove at 1.32 or so.
pub(crate) static PEER_MESSAGE_RECEIVED_TOTAL: Lazy<IntCounter> = Lazy::new(|| {
    try_create_int_counter(
        "near_peer_message_received_total",
        "Deprecated; aggregate near_peer_message_received_by_type_total instead",
    )
    .unwrap()
});
pub(crate) static PEER_MESSAGE_RECEIVED_BY_TYPE_TOTAL: Lazy<IntCounterVec> = Lazy::new(|| {
    try_create_int_counter_vec(
        "near_peer_message_received_by_type_total",
        "Number of messages received from peers by message types",
        &["type"],
    )
    .unwrap()
});
pub(crate) static PEER_MESSAGE_SENT_BY_TYPE_BYTES: Lazy<IntCounterVec> = Lazy::new(|| {
    try_create_int_counter_vec(
        "near_peer_message_sent_by_type_bytes",
        "Total data sent to peers by message types",
        &["type"],
    )
    .unwrap()
});
pub(crate) static PEER_MESSAGE_SENT_BY_TYPE_TOTAL: Lazy<IntCounterVec> = Lazy::new(|| {
    try_create_int_counter_vec(
        "near_peer_message_sent_by_type_total",
        "Number of messages sent to peers by message types",
        &["type"],
    )
    .unwrap()
});
pub(crate) static REQUEST_COUNT_BY_TYPE_TOTAL: Lazy<IntCounterVec> = Lazy::new(|| {
    try_create_int_counter_vec(
        "near_requests_count_by_type_total",
        "Number of network requests we send out, by message types",
        &["type"],
    )
    .unwrap()
});

// Routing table metrics
pub(crate) static ROUTING_TABLE_RECALCULATIONS: Lazy<IntCounter> = Lazy::new(|| {
    try_create_int_counter(
        "near_routing_table_recalculations_total",
        "Number of times routing table have been recalculated from scratch",
    )
    .unwrap()
});
pub(crate) static ROUTING_TABLE_RECALCULATION_HISTOGRAM: Lazy<Histogram> = Lazy::new(|| {
    try_create_histogram(
        "near_routing_table_recalculation_seconds",
        "Time spent recalculating routing table",
    )
    .unwrap()
});
pub(crate) static EDGE_UPDATES: Lazy<IntCounter> =
    Lazy::new(|| try_create_int_counter("near_edge_updates", "Unique edge updates").unwrap());
pub(crate) static EDGE_NONCE: Lazy<IntCounterVec> = Lazy::new(|| {
    try_create_int_counter_vec("near_edge_nonce", "Edge nonce types", &["type"]).unwrap()
});
pub(crate) static EDGE_ACTIVE: Lazy<IntGauge> = Lazy::new(|| {
    try_create_int_gauge("near_edge_active", "Total edges active between peers").unwrap()
});
pub(crate) static EDGE_TOTAL: Lazy<IntGauge> = Lazy::new(|| {
    try_create_int_gauge("near_edge_total", "Total edges between peers (including removed ones).")
        .unwrap()
});

pub(crate) static EDGE_TOMBSTONE_SENDING_SKIPPED: Lazy<IntCounter> = Lazy::new(|| {
    try_create_int_counter(
        "near_edge_tombstone_sending_skip",
        "Number of times that we didn't send tombstones.",
    )
    .unwrap()
});

pub(crate) static EDGE_TOMBSTONE_RECEIVING_SKIPPED: Lazy<IntCounter> = Lazy::new(|| {
    try_create_int_counter(
        "near_edge_tombstone_receiving_skip",
        "Number of times that we pruned tombstones upon receiving.",
    )
    .unwrap()
});

pub(crate) static PEER_UNRELIABLE: Lazy<IntGauge> = Lazy::new(|| {
    try_create_int_gauge(
        "near_peer_unreliable",
        "Total peers that are behind and will not be used to route messages",
    )
    .unwrap()
});
pub(crate) static PEER_MANAGER_TRIGGER_TIME: Lazy<HistogramVec> = Lazy::new(|| {
    try_create_histogram_vec(
        "near_peer_manager_trigger_time",
        "Time that PeerManagerActor spends on different types of triggers",
        &["trigger"],
        Some(exponential_buckets(0.0001, 2., 15).unwrap()),
    )
    .unwrap()
});
pub(crate) static PEER_MANAGER_MESSAGES_TIME: Lazy<HistogramVec> = Lazy::new(|| {
    try_create_histogram_vec(
        "near_peer_manager_messages_time",
        "Time that PeerManagerActor spends on handling different types of messages",
        &["message"],
        Some(exponential_buckets(0.0001, 2., 15).unwrap()),
    )
    .unwrap()
});
pub(crate) static ROUTED_MESSAGE_DROPPED: Lazy<IntCounterVec> = Lazy::new(|| {
    try_create_int_counter_vec(
        "near_routed_message_dropped",
        "Number of messages dropped due to TTL=0, by routed message type",
        &["type"],
    )
    .unwrap()
});

pub(crate) static PEER_REACHABLE: Lazy<IntGauge> = Lazy::new(|| {
    try_create_int_gauge(
        "near_peer_reachable",
        "Total peers such that there is a path potentially through other peers",
    )
    .unwrap()
});
static DROPPED_MESSAGE_COUNT: Lazy<IntCounterVec> = Lazy::new(|| {
    try_create_int_counter_vec(
        "near_dropped_message_by_type_and_reason_count",
        "Total count of messages which were dropped by type of message and \
         reason why the message has been dropped",
        &["type", "reason"],
    )
    .unwrap()
});
pub(crate) static PARTIAL_ENCODED_CHUNK_REQUEST_DELAY: Lazy<Histogram> = Lazy::new(|| {
    try_create_histogram(
        "near_partial_encoded_chunk_request_delay",
        "Delay between when a partial encoded chunk request is sent from ClientActor and when it is received by PeerManagerActor",
    )
        .unwrap()
});

pub(crate) static BROADCAST_MESSAGES: Lazy<IntCounterVec> = Lazy::new(|| {
    try_create_int_counter_vec("near_broadcast_msg", "Broadcasted messages", &["type"]).unwrap()
});

static NETWORK_ROUTED_MSG_LATENCY: Lazy<HistogramVec> = Lazy::new(|| {
    try_create_histogram_vec(
        "near_network_routed_msg_latency",
        "Latency of network messages, assuming clocks are perfectly synchronized. 'tier' indicates what is the tier of the connection on which the message arrived (TIER1 is expected to be faster than TIER2) and 'fastest' indicates whether this was the first copy of the message to arrive.",
        &["routed","tier","fastest"],
        Some(exponential_buckets(0.0001, 1.6, 20).unwrap()),
    )
    .unwrap()
});
static NETWORK_ROUTED_MSG_NUM_HOPS: Lazy<IntCounterVec> = Lazy::new(|| {
    try_create_int_counter_vec(
        "near_network_routed_msg_hops",
        "Number of peers the routed message travelled through",
        &["routed", "hops"],
    )
    .unwrap()
});

pub(crate) static CONNECTED_TO_MYSELF: Lazy<IntCounter> = Lazy::new(|| {
    try_create_int_counter(
        "near_connected_to_myself",
        "This node connected to itself, this shouldn't happen",
    )
    .unwrap()
});

<<<<<<< HEAD
pub(crate) fn record_routed_msg_metrics(
    clock: &time::Clock,
    msg: &RoutedMessageV2,
    tier: tcp::Tier,
    fastest: bool,
) {
    record_routed_msg_latency(clock, msg, tier, fastest);
=======
pub(crate) static ALREADY_CONNECTED_ACCOUNT: Lazy<IntCounter> = Lazy::new(|| {
    try_create_int_counter(
        "near_already_connected_account",
        "A second peer with the same validator key is trying to connect to our node. This means that the validator peer has invalid setup."
    )
    .unwrap()
});

pub(crate) fn record_routed_msg_metrics(clock: &time::Clock, msg: &RoutedMessageV2) {
    record_routed_msg_latency(clock, msg);
>>>>>>> 76d39828
    record_routed_msg_hops(msg);
}

// The routed message reached its destination. If the timestamp of creation of this message is
// known, then update the corresponding latency metric histogram.
fn record_routed_msg_latency(
    clock: &time::Clock,
    msg: &RoutedMessageV2,
    tier: tcp::Tier,
    fastest: bool,
) {
    if let Some(created_at) = msg.created_at {
        let now = clock.now_utc();
        let duration = now - created_at;
        NETWORK_ROUTED_MSG_LATENCY
            .with_label_values(&[
                msg.body_variant(),
                tier.as_ref(),
                match fastest {
                    true => "true",
                    false => "false",
                },
            ])
            .observe(duration.as_seconds_f64());
    }
}

// The routed message reached its destination. If the number of hops is known, then update the
// corresponding metric.
fn record_routed_msg_hops(msg: &RoutedMessageV2) {
    const MAX_NUM_HOPS: i32 = 20;
    // We assume that the number of hops is small.
    // As long as the number of hops is below 10, this metric will not consume too much memory.
    if let Some(num_hops) = msg.num_hops {
        if num_hops >= 0 {
            let num_hops = if num_hops > MAX_NUM_HOPS { MAX_NUM_HOPS } else { num_hops };
            NETWORK_ROUTED_MSG_NUM_HOPS
                .with_label_values(&[msg.body_variant(), &num_hops.to_string()])
                .inc();
        }
    }
}

#[derive(Clone, Copy, strum::AsRefStr)]
pub(crate) enum MessageDropped {
    NoRouteFound,
    UnknownAccount,
    InputTooLong,
    MaxCapacityExceeded,
}

impl MessageDropped {
    pub fn inc(self, msg: &RoutedMessageBody) {
        self.inc_msg_type(msg.into())
    }

    pub fn inc_unknown_msg(self) {
        self.inc_msg_type("unknown")
    }

    fn inc_msg_type(self, msg_type: &str) {
        let reason = self.as_ref();
        DROPPED_MESSAGE_COUNT.with_label_values(&[msg_type, reason]).inc();
    }
}<|MERGE_RESOLUTION|>--- conflicted
+++ resolved
@@ -342,7 +342,14 @@
     .unwrap()
 });
 
-<<<<<<< HEAD
+pub(crate) static ALREADY_CONNECTED_ACCOUNT: Lazy<IntCounter> = Lazy::new(|| {
+    try_create_int_counter(
+        "near_already_connected_account",
+        "A second peer with the same validator key is trying to connect to our node. This means that the validator peer has invalid setup."
+    )
+    .unwrap()
+});
+
 pub(crate) fn record_routed_msg_metrics(
     clock: &time::Clock,
     msg: &RoutedMessageV2,
@@ -350,18 +357,6 @@
     fastest: bool,
 ) {
     record_routed_msg_latency(clock, msg, tier, fastest);
-=======
-pub(crate) static ALREADY_CONNECTED_ACCOUNT: Lazy<IntCounter> = Lazy::new(|| {
-    try_create_int_counter(
-        "near_already_connected_account",
-        "A second peer with the same validator key is trying to connect to our node. This means that the validator peer has invalid setup."
-    )
-    .unwrap()
-});
-
-pub(crate) fn record_routed_msg_metrics(clock: &time::Clock, msg: &RoutedMessageV2) {
-    record_routed_msg_latency(clock, msg);
->>>>>>> 76d39828
     record_routed_msg_hops(msg);
 }
 
