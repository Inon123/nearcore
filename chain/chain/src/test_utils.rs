--- conflicted
+++ resolved
@@ -188,6 +188,31 @@
         Ok(prev_header.total_weight.next(header.approval_sigs.len() as u64))
     }
 
+    fn get_epoch_block_proposers(
+        &self,
+        _epoch_hash: &CryptoHash,
+        _block_hash: &CryptoHash,
+    ) -> Result<Vec<(AccountId, bool)>, Box<dyn std::error::Error>> {
+        Ok(self.validators.iter().map(|x| (x.account_id.clone(), false)).collect())
+    }
+
+    fn get_block_proposer(
+        &self,
+        _epoch_hash: &CryptoHash,
+        height: BlockIndex,
+    ) -> Result<AccountId, Box<dyn std::error::Error>> {
+        Ok(self.validators[(height as usize) % self.validators.len()].account_id.clone())
+    }
+
+    fn get_chunk_proposer(
+        &self,
+        _shard_id: ShardId,
+        _parent_hash: CryptoHash,
+        height: BlockIndex,
+    ) -> Result<AccountId, Box<dyn std::error::Error>> {
+        Ok(self.validators[(height as usize) % self.validators.len()].account_id.clone())
+    }
+
     fn verify_validator_signature(
         &self,
         _epoch_hash: &CryptoHash,
@@ -213,26 +238,15 @@
 
     fn get_epoch_block_proposers(
         &self,
-<<<<<<< HEAD
         epoch_hash: CryptoHash,
     ) -> Result<Vec<(AccountId)>, Box<dyn std::error::Error>> {
         let validators = &self.validators[self.get_epoch_and_valset(epoch_hash).unwrap().1];
         Ok(validators.iter().map(|x| x.account_id.clone()).collect())
-=======
-        _epoch_hash: &CryptoHash,
-        _block_hash: &CryptoHash,
-    ) -> Result<Vec<(AccountId, bool)>, Box<dyn std::error::Error>> {
-        Ok(self.validators.iter().map(|x| (x.account_id.clone(), false)).collect())
->>>>>>> 0808b49b
     }
 
     fn get_block_proposer(
         &self,
-<<<<<<< HEAD
         epoch_hash: CryptoHash,
-=======
-        _epoch_hash: &CryptoHash,
->>>>>>> 0808b49b
         height: BlockIndex,
     ) -> Result<AccountId, Box<dyn std::error::Error>> {
         let validators = &self.validators[self.get_epoch_and_valset(epoch_hash)?.1];
